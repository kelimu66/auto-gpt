# Auto-GPT: An Autonomous GPT-4 Experiment
[![Unit Tests](https://img.shields.io/github/actions/workflow/status/Significant-Gravitas/Auto-GPT/ci.yml?label=unit%20tests)](https://github.com/Significant-Gravitas/Auto-GPT/actions/workflows/ci.yml)
[![Discord Follow](https://dcbadge.vercel.app/api/server/autogpt?style=flat)](https://discord.gg/autogpt)
[![GitHub Repo stars](https://img.shields.io/github/stars/Significant-Gravitas/auto-gpt?style=social)](https://github.com/Significant-Gravitas/Auto-GPT/stargazers)
[![Twitter Follow](https://img.shields.io/twitter/follow/siggravitas?style=social)](https://twitter.com/SigGravitas)

## 💡 Get help - [Q&A](https://github.com/Significant-Gravitas/Auto-GPT/discussions/categories/q-a) or [Discord 💬](https://discord.gg/autogpt)

<hr/>

### 🔴 🔴 🔴  Urgent: USE `stable` not `master`  🔴 🔴 🔴

**Download the latest `stable` release from here: https://github.com/Significant-Gravitas/Auto-GPT/releases/latest.**
The `master` branch may often be in a **broken** state.

<hr/>


Auto-GPT is an experimental open-source application showcasing the capabilities of the GPT-4 language model. This program, driven by GPT-4, chains together LLM "thoughts", to autonomously achieve whatever goal you set. As one of the first examples of GPT-4 running fully autonomously, Auto-GPT pushes the boundaries of what is possible with AI.

<h2 align="center"> Demo April 16th 2023 </h2>

https://user-images.githubusercontent.com/70048414/232352935-55c6bf7c-3958-406e-8610-0913475a0b05.mp4

Demo made by <a href=https://twitter.com/BlakeWerlinger>Blake Werlinger</a>

<h2 align="center"> 💖 Help Fund Auto-GPT's Development 💖</h2>
<p align="center">
If you can spare a coffee, you can help to cover the costs of developing Auto-GPT and help push the boundaries of fully autonomous AI!
Your support is greatly appreciated
Development of this free, open-source project is made possible by all the <a href="https://github.com/Significant-Gravitas/Auto-GPT/graphs/contributors">contributors</a> and <a href="https://github.com/sponsors/Torantulino">sponsors</a>. If you'd like to sponsor this project and have your avatar or company logo appear below <a href="https://github.com/sponsors/Torantulino">click here</a>.
</p>


<p align="center">
<div align="center" class="logo-container">

<a href="https://www.zilliz.com/"><img src="https://user-images.githubusercontent.com/22963551/233313799-74105a64-258d-4f99-8e50-1d7d823a7ba6.png" height="40px" alt="Zilliz" /></a>
<a href="https://roost.ai"><img src="https://user-images.githubusercontent.com/22963551/233059778-055502b4-fa2e-4334-82b6-9a12252fd9e1.png" height="40px" alt="Roost.AI" /></a>
<a href="https://nuclei.ai/"><img src="https://user-images.githubusercontent.com/22963551/233059785-28ce2549-62de-42c2-925a-c0aa08aef6bd.png" height="40px" alt="NucleiAI" /></a>
<a href="https://www.algohash.org/"><img src="https://user-images.githubusercontent.com/22963551/233061211-9a9ec216-9fc0-46fd-a124-bf951057207c.png" height="40px" alt="Algohash" /></a>
<a href="https://www.typingmind.com/?utm_source=autogpt"><img src="https://user-images.githubusercontent.com/22963551/233202971-61e77209-58a0-47d9-9f7e-dd081111437b.png" height="40px" alt="TypingMind" /></a>
</div>

</br>
</br>

<p align="center">
<a href="https://github.com/robinicus"><img src="https://github.com/robinicus.png" width="50px" alt="robinicus" /></a>&nbsp;&nbsp;<a href="https://github.com/prompthero"><img src="https://github.com/prompthero.png" width="50px" alt="prompthero" /></a>&nbsp;&nbsp;<a href="https://github.com/crizzler"><img src="https://github.com/crizzler.png" width="50px" alt="crizzler" /></a>&nbsp;&nbsp;<a href="https://github.com/tob-le-rone"><img src="https://github.com/tob-le-rone.png" width="50px" alt="tob-le-rone" /></a>&nbsp;&nbsp;<a href="https://github.com/FSTatSBS"><img src="https://github.com/FSTatSBS.png" width="50px" alt="FSTatSBS" /></a>&nbsp;&nbsp;<a href="https://github.com/toverly1"><img src="https://github.com/toverly1.png" width="50px" alt="toverly1" /></a>&nbsp;&nbsp;<a href="https://github.com/ddtarazona"><img src="https://github.com/ddtarazona.png" width="50px" alt="ddtarazona" /></a>&nbsp;&nbsp;<a href="https://github.com/Nalhos"><img src="https://github.com/Nalhos.png" width="50px" alt="Nalhos" /></a>&nbsp;&nbsp;<a href="https://github.com/Kazamario"><img src="https://github.com/Kazamario.png" width="50px" alt="Kazamario" /></a>&nbsp;&nbsp;<a href="https://github.com/pingbotan"><img src="https://github.com/pingbotan.png" width="50px" alt="pingbotan" /></a>&nbsp;&nbsp;<a href="https://github.com/indoor47"><img src="https://github.com/indoor47.png" width="50px" alt="indoor47" /></a>&nbsp;&nbsp;<a href="https://github.com/AuroraHolding"><img src="https://github.com/AuroraHolding.png" width="50px" alt="AuroraHolding" /></a>&nbsp;&nbsp;<a href="https://github.com/kreativai"><img src="https://github.com/kreativai.png" width="50px" alt="kreativai" /></a>&nbsp;&nbsp;<a href="https://github.com/hunteraraujo"><img src="https://github.com/hunteraraujo.png" width="50px" alt="hunteraraujo" /></a>&nbsp;&nbsp;<a href="https://github.com/Explorergt92"><img src="https://github.com/Explorergt92.png" width="50px" alt="Explorergt92" /></a>&nbsp;&nbsp;<a href="https://github.com/judegomila"><img src="https://github.com/judegomila.png" width="50px" alt="judegomila" /></a>&nbsp;&nbsp;
<a href="https://github.com/thepok"><img src="https://github.com/thepok.png" width="50px" alt="thepok" /></a>
&nbsp;&nbsp;<a href="https://github.com/SpacingLily"><img src="https://github.com/SpacingLily.png" width="50px" alt="SpacingLily" /></a>&nbsp;&nbsp;<a href="https://github.com/merwanehamadi"><img src="https://github.com/merwanehamadi.png" width="50px" alt="merwanehamadi" /></a>&nbsp;&nbsp;<a href="https://github.com/m"><img src="https://github.com/m.png" width="50px" alt="m" /></a>&nbsp;&nbsp;<a href="https://github.com/zkonduit"><img src="https://github.com/zkonduit.png" width="50px" alt="zkonduit" /></a>&nbsp;&nbsp;<a href="https://github.com/maxxflyer"><img src="https://github.com/maxxflyer.png" width="50px" alt="maxxflyer" /></a>&nbsp;&nbsp;<a href="https://github.com/tekelsey"><img src="https://github.com/tekelsey.png" width="50px" alt="tekelsey" /></a>&nbsp;&nbsp;<a href="https://github.com/digisomni"><img src="https://github.com/digisomni.png" width="50px" alt="digisomni" /></a>&nbsp;&nbsp;<a href="https://github.com/nocodeclarity"><img src="https://github.com/nocodeclarity.png" width="50px" alt="nocodeclarity" /></a>&nbsp;&nbsp;<a href="https://github.com/tjarmain"><img src="https://github.com/tjarmain.png" width="50px" alt="tjarmain" /></a>
<a href="https://github.com/CrypteorCapital"><img src="https://github.com/CrypteorCapital.png" width="50px" alt="CrypteorCapital" /></a>&nbsp;&nbsp;<a href="https://github.com/eelbaz"><img src="https://github.com/eelbaz.png" width="50px" alt="eelbaz" /></a>&nbsp;&nbsp;<a href="https://github.com/lucas-chu"><img src="https://github.com/lucas-chu.png" width="50px" alt="lucas-chu" /></a>&nbsp;&nbsp;<a href="https://github.com/tob-le-rone"><img src="https://github.com/tob-le-rone.png" width="50px" alt="tob-le-rone" /></a>&nbsp;&nbsp;<a href="https://github.com/jazgarewal"><img src="https://github.com/jazgarewal.png" width="50px" alt="jazgarewal" /></a>&nbsp;&nbsp;<a href="https://github.com/yx3110"><img src="https://github.com/yx3110.png" width="50px" alt="yx3110" /></a>&nbsp;&nbsp;<a href="https://github.com/MetaPath01"><img src="https://github.com/MetaPath01.png" width="50px" alt="MetaPath01" /></a>&nbsp;&nbsp;<a href="https://github.com/tommi-joentakanen"><img src="https://github.com/tommi-joentakanen.png" width="50px" alt="tommi-joentakanen" /></a>&nbsp;&nbsp;<a href="https://github.com/GalaxyVideoAgency"><img src="https://github.com/GalaxyVideoAgency.png" width="50px" alt="GalaxyVideoAgency" /></a>&nbsp;&nbsp;<a href="https://github.com/ciscodebs"><img src="https://github.com/ciscodebs.png" width="50px" alt="ciscodebs" /></a>&nbsp;&nbsp;<a href="https://github.com/josephjacks"><img src="https://github.com/josephjacks.png" width="50px" alt="josephjacks" /></a>&nbsp;&nbsp;<a href="https://github.com/mathewhawkins"><img src="https://github.com/mathewhawkins.png" width="50px" alt="mathewhawkins" /></a>&nbsp;&nbsp;<a href="https://github.com/cxs"><img src="https://github.com/cxs.png" width="50px" alt="cxs" /></a>&nbsp;&nbsp;<a href="https://github.com/txtr99"><img src="https://github.com/txtr99.png" width="50px" alt="txtr99" /></a>&nbsp;&nbsp;<a href="https://github.com/ChrisDMT"><img src="https://github.com/ChrisDMT.png" width="50px" alt="ChrisDMT" /></a>&nbsp;&nbsp;<a href="https://github.com/MayurVirkar"><img src="https://github.com/MayurVirkar.png" width="50px" alt="MayurVirkar" /></a>&nbsp;&nbsp;<a href="https://github.com/comet-ml"><img src="https://github.com/comet-ml.png" width="50px" alt="comet-ml" /></a>&nbsp;&nbsp;<a href="https://github.com/RThaweewat"><img src="https://github.com/RThaweewat.png" width="50px" alt="RThaweewat" /></a>&nbsp;&nbsp;<a href="https://github.com/DailyBotHQ"><img src="https://github.com/DailyBotHQ.png" width="50px" alt="DailyBotHQ" /></a>&nbsp;&nbsp;<a href="https://github.com/jacobyoby"><img src="https://github.com/jacobyoby.png" width="50px" alt="jacobyoby" /></a>&nbsp;&nbsp;<a href="https://github.com/jd3655"><img src="https://github.com/jd3655.png" width="50px" alt="jd3655" /></a>&nbsp;&nbsp;<a href="https://github.com/MBassi91"><img src="https://github.com/MBassi91.png" width="50px" alt="MBassi91" /></a>&nbsp;&nbsp;<a href="https://github.com/chatgpt-prompts"><img src="https://github.com/chatgpt-prompts.png" width="50px" alt="chatgpt-prompts" /></a>&nbsp;&nbsp;<a href="https://github.com/marv-technology"><img src="https://github.com/marv-technology.png" width="50px" alt="marv-technology" /></a>&nbsp;&nbsp;<a href="https://github.com/CrazySwami"><img src="https://github.com/CrazySwami.png" width="50px" alt="CrazySwami" /></a>&nbsp;&nbsp;<a href="https://github.com/tullytim"><img src="https://github.com/tullytim.png" width="50px" alt="tullytim" /></a>&nbsp;&nbsp;<a href="https://github.com/sultanmeghji"><img src="https://github.com/sultanmeghji.png" width="50px" alt="sultanmeghji" /></a>&nbsp;&nbsp;<a href="https://github.com/cfarquhar"><img src="https://github.com/cfarquhar.png" width="50px" alt="cfarquhar" /></a>&nbsp;&nbsp;<a href="https://github.com/goldenrecursion"><img src="https://github.com/goldenrecursion.png" width="50px" alt="goldenrecursion" /></a>&nbsp;&nbsp;<a href="https://github.com/ikarosai"><img src="https://github.com/ikarosai.png" width="50px" alt="ikarosai" /></a>&nbsp;&nbsp;<a href="https://github.com/avy-ai"><img src="https://github.com/avy-ai.png" width="50px" alt="avy-ai" /></a>&nbsp;&nbsp;<a href="https://github.com/MediConCenHK"><img src="https://github.com/MediConCenHK.png" width="50px" alt="MediConCenHK" /></a>&nbsp;&nbsp;<a href="https://github.com/RealChrisSean"><img src="https://github.com/RealChrisSean.png" width="50px" alt="RealChrisSean" /></a>&nbsp;&nbsp;<a href="https://github.com/DataMetis"><img src="https://github.com/DataMetis.png" width="50px" alt="DataMetis" /></a>&nbsp;&nbsp;<a href="https://github.com/CarmenCocoa"><img src="https://github.com/CarmenCocoa.png" width="50px" alt="CarmenCocoa" /></a>&nbsp;&nbsp;<a href="https://github.com/Cameron-Fulton"><img src="https://github.com/Cameron-Fulton.png" width="50px" alt="Cameron-Fulton" /></a>&nbsp;&nbsp;<a href="https://github.com/rejunity"><img src="https://github.com/rejunity.png" width="50px" alt="rejunity" /></a>&nbsp;&nbsp;<a href="https://github.com/belharethsami"><img src="https://github.com/belharethsami.png" width="50px" alt="belharethsami" /></a>&nbsp;&nbsp;<a href="https://github.com/AcountoOU"><img src="https://github.com/AcountoOU.png" width="50px" alt="AcountoOU" /></a>&nbsp;&nbsp;<a href="https://github.com/CatsMeow492"><img src="https://github.com/CatsMeow492.png" width="50px" alt="CatsMeow492" /></a>&nbsp;&nbsp;<a href="https://github.com/fabrietech"><img src="https://github.com/fabrietech.png" width="50px" alt="fabrietech" /></a>&nbsp;&nbsp;<a href="https://github.com/kenndanielso"><img src="https://github.com/kenndanielso.png" width="50px" alt="kenndanielso" /></a>&nbsp;&nbsp;<a href="https://github.com/arthur-x88"><img src="https://github.com/arthur-x88.png" width="50px" alt="arthur-x88" /></a>&nbsp;&nbsp;<a href="https://github.com/Heitechsoft"><img src="https://github.com/Heitechsoft.png" width="50px" alt="Heitechsoft" /></a>&nbsp;&nbsp;<a href="https://github.com/knifour"><img src="https://github.com/knifour.png" width="50px" alt="knifour" /></a>&nbsp;&nbsp;<a href="https://github.com/rickscode"><img src="https://github.com/rickscode.png" width="50px" alt="rickscode" /></a>&nbsp;&nbsp;<a href="https://github.com/Brodie0"><img src="https://github.com/Brodie0.png" width="50px" alt="Brodie0" /></a>&nbsp;&nbsp;<a href="https://github.com/ternary5"><img src="https://github.com/ternary5.png" width="50px" alt="ternary5" /></a>&nbsp;&nbsp;<a href="https://github.com/dexterityx"><img src="https://github.com/dexterityx.png" width="50px" alt="dexterityx" /></a>&nbsp;&nbsp;<a href="https://github.com/turintech"><img src="https://github.com/turintech.png" width="50px" alt="turintech" /></a>&nbsp;&nbsp;<a href="https://github.com/projectonegames"><img src="https://github.com/projectonegames.png" width="50px" alt="projectonegames" /></a>&nbsp;&nbsp;<a href="https://github.com/ZERO-A-ONE"><img src="https://github.com/ZERO-A-ONE.png" width="50px" alt="ZERO-A-ONE" /></a>&nbsp;&nbsp;<a href="https://github.com/KiaArmani"><img src="https://github.com/KiaArmani.png" width="50px" alt="KiaArmani" /></a>&nbsp;&nbsp;<a href="https://github.com/caitlynmeeks"><img src="https://github.com/caitlynmeeks.png" width="50px" alt="caitlynmeeks" /></a>&nbsp;&nbsp;<a href="https://github.com/tommygeee"><img src="https://github.com/tommygeee.png" width="50px" alt="tommygeee" /></a>&nbsp;&nbsp;<a href="https://github.com/st617"><img src="https://github.com/st617.png" width="50px" alt="st617" /></a>&nbsp;&nbsp;<a href="https://github.com/webbcolton"><img src="https://github.com/webbcolton.png" width="50px" alt="webbcolton" /></a>&nbsp;&nbsp;<a href="https://github.com/jondwillis"><img src="https://github.com/jondwillis.png" width="50px" alt="jondwillis" /></a>&nbsp;&nbsp;<a href="https://github.com/Mr-Bishop42"><img src="https://github.com/Mr-Bishop42.png" width="50px" alt="Mr-Bishop42" /></a>&nbsp;&nbsp;<a href="https://github.com/ASmithOWL"><img src="https://github.com/ASmithOWL.png" width="50px" alt="ASmithOWL" /></a>&nbsp;&nbsp;<a href="https://github.com/omphos"><img src="https://github.com/omphos.png" width="50px" alt="omphos" /></a>&nbsp;&nbsp;<a href="https://github.com/neverinstall"><img src="https://github.com/neverinstall.png" width="50px" alt="neverinstall" /></a>&nbsp;&nbsp;<a href="https://github.com/lmaugustin"><img src="https://github.com/lmaugustin.png" width="50px" alt="lmaugustin" /></a>&nbsp;&nbsp;<a href="https://github.com/vkozacek"><img src="https://github.com/vkozacek.png" width="50px" alt="vkozacek" /></a>&nbsp;&nbsp;<a href="https://github.com/abhinav-pandey29"><img src="https://github.com/abhinav-pandey29.png" width="50px" alt="abhinav-pandey29" /></a>&nbsp;&nbsp;<a href="https://github.com/ColinConwell"><img src="https://github.com/ColinConwell.png" width="50px" alt="ColinConwell" /></a>&nbsp;&nbsp;<a href="https://github.com/Partender"><img src="https://github.com/Partender.png" width="50px" alt="Partender" /></a>&nbsp;&nbsp;<a href="https://github.com/shawnharmsen"><img src="https://github.com/shawnharmsen.png" width="50px" alt="shawnharmsen" /></a>&nbsp;&nbsp;<a href="https://github.com/TheStoneMX"><img src="https://github.com/TheStoneMX.png" width="50px" alt="TheStoneMX" /></a>&nbsp;&nbsp;<a href="https://github.com/wenfengwang"><img src="https://github.com/wenfengwang.png" width="50px" alt="wenfengwang" /></a>&nbsp;&nbsp;<a href="https://github.com/allenstecat"><img src="https://github.com/allenstecat.png" width="50px" alt="allenstecat" /></a>&nbsp;&nbsp;<a href="https://github.com/johnculkin"><img src="https://github.com/johnculkin.png" width="50px" alt="johnculkin" /></a>&nbsp;&nbsp;<a href="https://github.com/Web3Capital"><img src="https://github.com/Web3Capital.png" width="50px" alt="Web3Capital" /></a>&nbsp;&nbsp;<a href="https://github.com/sunchongren"><img src="https://github.com/sunchongren.png" width="50px" alt="sunchongren" /></a>&nbsp;&nbsp;<a href="https://github.com/bentoml"><img src="https://github.com/bentoml.png" width="50px" alt="bentoml" /></a>&nbsp;&nbsp;<a href="https://github.com/angiaou"><img src="https://github.com/angiaou.png" width="50px" alt="angiaou" /></a>&nbsp;&nbsp;<a href="https://github.com/Dradstone"><img src="https://github.com/Dradstone.png" width="50px" alt="Dradstone" /></a>&nbsp;&nbsp;<a href="https://github.com/jun784"><img src="https://github.com/jun784.png" width="50px" alt="jun784" /></a>&nbsp;&nbsp;<a href="https://github.com/ZoneSixGames"><img src="https://github.com/ZoneSixGames.png" width="50px" alt="ZoneSixGames" /></a>&nbsp;&nbsp;<a href="https://github.com/Pythagora-io"><img src="https://github.com/Pythagora-io.png" width="50px" alt="Pythagora-io" /></a>&nbsp;&nbsp;<a href="https://github.com/nnkostov"><img src="https://github.com/nnkostov.png" width="50px" alt="nnkostov" /></a>&nbsp;&nbsp;<a href="https://github.com/AIdevelopersAI"><img src="https://github.com/AIdevelopersAI.png" width="50px" alt="AIdevelopersAI" /></a>&nbsp;&nbsp;<a href="https://github.com/josephcmiller2"><img src="https://github.com/josephcmiller2.png" width="50px" alt="josephcmiller2" /></a>&nbsp;&nbsp;<a href="https://github.com/VoiceBeer"><img src="https://github.com/VoiceBeer.png" width="50px" alt="VoiceBeer" /></a>&nbsp;&nbsp;<a href="https://github.com/AryaXAI"><img src="https://github.com/AryaXAI.png" width="50px" alt="AryaXAI" /></a>&nbsp;&nbsp;<a href="https://github.com/saten-private"><img src="https://github.com/saten-private.png" width="50px" alt="saten-private" /></a>&nbsp;&nbsp;<a href="https://github.com/refinery1"><img src="https://github.com/refinery1.png" width="50px" alt="refinery1" /></a>&nbsp;&nbsp;<a href="https://github.com/Mobivs"><img src="https://github.com/Mobivs.png" width="50px" alt="Mobivs" /></a>&nbsp;&nbsp;<a href="https://github.com/ntwrite"><img src="https://github.com/ntwrite.png" width="50px" alt="ntwrite" /></a>&nbsp;&nbsp;<a href="https://github.com/Josecodesalot"><img src="https://github.com/Josecodesalot.png" width="50px" alt="Josecodesalot" /></a>&nbsp;&nbsp;<a href="https://github.com/horazius"><img src="https://github.com/horazius.png" width="50px" alt="horazius" /></a>&nbsp;&nbsp;<a href="https://github.com/nicoguyon"><img src="https://github.com/nicoguyon.png" width="50px" alt="nicoguyon" /></a>&nbsp;&nbsp;<a href="https://github.com/0xmatchmaker"><img src="https://github.com/0xmatchmaker.png" width="50px" alt="0xmatchmaker" /></a>&nbsp;&nbsp;<a href="https://github.com/rocks6"><img src="https://github.com/rocks6.png" width="50px" alt="rocks6" /></a>&nbsp;&nbsp;<a href="https://github.com/SwftCoins"><img src="https://github.com/SwftCoins.png" width="50px" alt="SwftCoins" /></a>&nbsp;&nbsp;<a href="https://github.com/iddelacruz"><img src="https://github.com/iddelacruz.png" width="50px" alt="iddelacruz" /></a>&nbsp;&nbsp;<a href="https://github.com/scryptedinc"><img src="https://github.com/scryptedinc.png" width="50px" alt="scryptedinc" /></a>&nbsp;&nbsp;<a href="https://github.com/thisisjeffchen"><img src="https://github.com/thisisjeffchen.png" width="50px" alt="thisisjeffchen" /></a>&nbsp;&nbsp;<a href="https://github.com/kMag410"><img src="https://github.com/kMag410.png" width="50px" alt="kMag410" /></a>&nbsp;&nbsp;<a href="https://github.com/rapidstartup"><img src="https://github.com/rapidstartup.png" width="50px" alt="rapidstartup" /></a>&nbsp;&nbsp;<a href="https://github.com/founderblocks-sils"><img src="https://github.com/founderblocks-sils.png" width="50px" alt="founderblocks-sils" /></a>&nbsp;&nbsp;<a href="https://github.com/concreit"><img src="https://github.com/concreit.png" width="50px" alt="concreit" /></a>&nbsp;&nbsp;<a href="https://github.com/Odin519Tomas"><img src="https://github.com/Odin519Tomas.png" width="50px" alt="Odin519Tomas" /></a>&nbsp;&nbsp;<a href="https://github.com/Daniel1357"><img src="https://github.com/Daniel1357.png" width="50px" alt="Daniel1357" /></a>&nbsp;&nbsp;<a href="https://github.com/fruition"><img src="https://github.com/fruition.png" width="50px" alt="fruition" /></a>&nbsp;&nbsp;<a href="https://github.com/SparkplanAI"><img src="https://github.com/SparkplanAI.png" width="50px" alt="SparkplanAI" /></a>&nbsp;&nbsp;<a href="https://github.com/anvarazizov"><img src="https://github.com/anvarazizov.png" width="50px" alt="anvarazizov" /></a>&nbsp;&nbsp;<a href="https://github.com/joaomdmoura"><img src="https://github.com/joaomdmoura.png" width="50px" alt="joaomdmoura" /></a>&nbsp;&nbsp;<a href="https://github.com/morcos"><img src="https://github.com/morcos.png" width="50px" alt="morcos" /></a>&nbsp;&nbsp;<a href="https://github.com/LeeRobidas"><img src="https://github.com/LeeRobidas.png" width="50px" alt="LeeRobidas" /></a>&nbsp;&nbsp;<a href="https://github.com/arjunb023"><img src="https://github.com/arjunb023.png" width="50px" alt="arjunb023" /></a>&nbsp;&nbsp;<a href="https://github.com/garythebat"><img src="https://github.com/garythebat.png" width="50px" alt="garythebat" /></a>&nbsp;&nbsp;<a href="https://github.com/humungasaurus"><img src="https://github.com/humungasaurus.png" width="50px" alt="humungasaurus" /></a>&nbsp;&nbsp;</p>


## 🚀 Features

- 🌐 Internet access for searches and information gathering
- 💾 Long-Term and Short-Term memory management
- 🧠 GPT-4 instances for text generation
- 🔗 Access to popular websites and platforms
- 🗃️ File storage and summarization with GPT-3.5

## 📋 Requirements

- Environment (pick one)
  - [VSCode + devcontainer](https://marketplace.visualstudio.com/items?itemName=ms-vscode-remote.remote-containers): It has been configured in the .devcontainer folder and can be used directly
  - Docker
  - Python 3.10 or later (instructions: [for Windows](https://www.tutorialspoint.com/how-to-install-python-in-windows))
- [OpenAI API key](https://platform.openai.com/account/api-keys)

### Optional
- Memory backend (pick one)
  - [Pinecone](https://www.pinecone.io/)
  - [Milvus](https://milvus.io/)
  - [Redis](https://redis.io)
  - [Weaviate](https://weaviate.io)
- ElevenLabs Key (If you want the AI to speak)

## ⚠️ OpenAI API Keys Configuration ⚠️ 

Obtain your OpenAI API key from: https://platform.openai.com/account/api-keys.

To use OpenAI API key for Auto-GPT, you **NEED** to have billing set up (AKA paid account).

You can set up paid account at https://platform.openai.com/account/billing/overview.

![For OpenAI API key to work, set up paid account at OpenAI API > Billing](./docs/imgs/openai-api-key-billing-paid-account.png)

#### **PLEASE ENSURE YOU HAVE DONE THIS STEP BEFORE PROCEEDING, OTHERWISE NOTHING WILL WORK!**

## 💾 Installation

To install Auto-GPT, follow these steps:

1. Make sure you have all the **requirements** listed above, if not, install/get them

_To execute the following commands, open a CMD, Bash, or Powershell window by navigating to a folder on your computer and typing `CMD` in the folder path at the top, then press enter._

2. Clone the repository: For this step, you need Git installed. Alternatively,
   you can download the [latest stable release](https://github.com/Significant-Gravitas/Auto-GPT/releases/latest) (`Source code (zip)`, bottom of the page).

    ```bash
    git clone https://github.com/Significant-Gravitas/Auto-GPT.git
    ```

3. Navigate to the directory where the repository was downloaded

    ```bash
    cd Auto-GPT
    ```

4. Install the required dependencies

    ```bash
    pip install -r requirements.txt
    ```

5. Configure Auto-GPT
   1. Locate the file named `.env.template` in the main `/Auto-GPT` folder.
   2. Create a copy of this file, called `.env` by removing the `template` extension.  The easiest way is to do this in a command prompt/terminal window `cp .env.template .env`.
   3. Open the `.env` file in a text editor.  _Note: Files starting with a dot might be hidden by your Operating System._
   4. Find the line that says `OPENAI_API_KEY=`.
   5. After the `"="`, enter your unique OpenAI API Key (without any quotes or spaces).
   6. Enter any other API keys or Tokens for services you would like to utilize.
   7. Save and close the `.env` file.

   By completing these steps, you have properly configured the API Keys for your project.
   
   - See [OpenAI API Keys Configuration](#openai-api-keys-configuration) to obtain your OpenAI API key.
   - Obtain your ElevenLabs API key from: https://elevenlabs.io. You can view your xi-api-key using the "Profile" tab on the website.
   - If you want to use GPT on an Azure instance, set `USE_AZURE` to `True` and then follow these steps:
     - Rename `azure.yaml.template` to `azure.yaml` and provide the relevant `azure_api_base`, `azure_api_version` and all the deployment IDs for the relevant models in the `azure_model_map` section:
       - `fast_llm_model_deployment_id` - your gpt-3.5-turbo or gpt-4 deployment ID
       - `smart_llm_model_deployment_id` - your gpt-4 deployment ID
       - `embedding_model_deployment_id` - your text-embedding-ada-002 v2 deployment ID
     - Please specify all of these values as double-quoted strings
       ```yaml
       # Replace string in angled brackets (<>) to your own ID
       azure_model_map:
         fast_llm_model_deployment_id: "<my-fast-llm-deployment-id>"
         ...
       ```
     - Details can be found here: https://pypi.org/project/openai/ in the `Microsoft Azure Endpoints` section and here: https://learn.microsoft.com/en-us/azure/cognitive-services/openai/tutorials/embeddings?tabs=command-line for the embedding model.

## 🔧 Usage

1. Run `autogpt` Python module in your terminal.
  On linux or mac:
    ```bash
<<<<<<< HEAD
    # On Linux of Mac:
   ./run.sh
=======
    # On Linux or Mac:
   ./run.sh start
>>>>>>> bb7ca692
   # On Windows:
   .\run.bat
   ```
   Running with `--help` after `.\run.bat` lists all the possible command line arguments you can pass.

2. After each action, choose from options to authorize command(s),
exit the program, or provide feedback to the AI.
   1. Authorize a single command, enter `y`
   2. Authorize a series of _N_ continuous commands, enter `y -N`
   3. Exit the program, enter `n`


### Logs

Activity and error logs are located in the `./output/logs`

To print out debug logs:

```
python -m autogpt --debug
```

### Docker

You can also build this into a docker image and run it:

```bash
docker build -t autogpt .
docker run -it --env-file=./.env -v $PWD/auto_gpt_workspace:/app/auto_gpt_workspace autogpt
```

Or if you have `docker-compose`:
```bash
docker-compose run --build --rm auto-gpt
```

You can pass extra arguments, for instance, running with `--gpt3only` and `--continuous` mode:
```bash
docker run -it --env-file=./.env -v $PWD/auto_gpt_workspace:/app/auto_gpt_workspace autogpt --gpt3only --continuous
```
```bash
docker-compose run --build --rm auto-gpt --gpt3only --continuous
```

### Command Line Arguments
Here are some common arguments you can use when running Auto-GPT:
> Replace anything in angled brackets (<>) to a value you want to specify

* View all available command line arguments
    ```bash
    python -m autogpt --help
    ```
* Run Auto-GPT with a different AI Settings file
    ```bash
    python -m autogpt --ai-settings <filename>
    ```
* Specify a memory backend
    ```bash
    python -m autogpt --use-memory  <memory-backend>
    ```

> **NOTE**: There are shorthands for some of these flags, for example `-m` for `--use-memory`. Use `python -m autogpt --help` for more information

## 🗣️ Speech Mode

Use this to use TTS _(Text-to-Speech)_ for Auto-GPT

```bash
python -m autogpt --speak
```

### List of IDs with names from eleven labs, you can use the name or ID:

- Rachel : 21m00Tcm4TlvDq8ikWAM
- Domi : AZnzlk1XvdvUeBnXmlld
- Bella : EXAVITQu4vr4xnSDxMaL
- Antoni : ErXwobaYiN019PkySvjV
- Elli : MF3mGyEYCl7XYWbV9V6O
- Josh : TxGEqnHWrfWFTfGW9XjX
- Arnold : VR6AewLTigWG4xSOukaG
- Adam : pNInz6obpgDQGcFmaJgB
- Sam : yoZ06aMxZJJ28mfd3POQ

## 🔍 Google API Keys Configuration

This section is optional, use the official google api if you are having issues with error 429 when running a google search.
To use the `google_official_search` command, you need to set up your Google API keys in your environment variables.

1. Go to the [Google Cloud Console](https://console.cloud.google.com/).
2. If you don't already have an account, create one and log in.
3. Create a new project by clicking on the "Select a Project" dropdown at the top of the page and clicking "New Project". Give it a name and click "Create".
4. Go to the [APIs & Services Dashboard](https://console.cloud.google.com/apis/dashboard) and click "Enable APIs and Services". Search for "Custom Search API" and click on it, then click "Enable".
5. Go to the [Credentials](https://console.cloud.google.com/apis/credentials) page and click "Create Credentials". Choose "API Key".
6. Copy the API key and set it as an environment variable named `GOOGLE_API_KEY` on your machine. See setting up environment variables below.
7. [Enable](https://console.developers.google.com/apis/api/customsearch.googleapis.com) the Custom Search API on your project. (Might need to wait few minutes to propagate)
8. Go to the [Custom Search Engine](https://cse.google.com/cse/all) page and click "Add".
9. Set up your search engine by following the prompts. You can choose to search the entire web or specific sites.
10. Once you've created your search engine, click on "Control Panel" and then "Basics". Copy the "Search engine ID" and set it as an environment variable named `CUSTOM_SEARCH_ENGINE_ID` on your machine. See setting up environment variables below.

_Remember that your free daily custom search quota allows only up to 100 searches. To increase this limit, you need to assign a billing account to the project to profit from up to 10K daily searches._

### Setting up environment variables

For Windows Users:

```bash
setx GOOGLE_API_KEY "YOUR_GOOGLE_API_KEY"
setx CUSTOM_SEARCH_ENGINE_ID "YOUR_CUSTOM_SEARCH_ENGINE_ID"
```

For macOS and Linux users:

```bash
export GOOGLE_API_KEY="YOUR_GOOGLE_API_KEY"
export CUSTOM_SEARCH_ENGINE_ID="YOUR_CUSTOM_SEARCH_ENGINE_ID"
```

## Plugins

See https://github.com/Significant-Gravitas/Auto-GPT-Plugin-Template for the template of the plugins.

⚠️💀 WARNING 💀⚠️: Review the code of any plugin you use, this allows for any Python to be executed and do malicious things. Like stealing your API keys.

Drop the repo's zipfile in the plugins folder.

![Download Zip](https://raw.githubusercontent.com/BillSchumacher/Auto-GPT/master/plugin.png)

If you add the plugins class name to the `ALLOWLISTED_PLUGINS` in the `.env` you will not be prompted otherwise you'll be warned before loading the plugin:

```
ALLOWLISTED_PLUGINS=example-plugin1,example-plugin2,example-plugin3
```

## Setting Your Cache Type

By default, Auto-GPT is going to use LocalCache instead of redis or Pinecone.

To switch to either, change the `MEMORY_BACKEND` env variable to the value that you want:

* `local` (default) uses a local JSON cache file
* `pinecone` uses the Pinecone.io account you configured in your ENV settings
* `redis` will use the redis cache that you configured
* `milvus` will use the milvus cache that you configured
* `weaviate` will use the weaviate cache that you configured

## Memory Backend Setup

### Redis Setup
> _**CAUTION**_ \
This is not intended to be publicly accessible and lacks security measures. Therefore, avoid exposing Redis to the internet without a password or at all
1. Install docker (or Docker Desktop on Windows)
2. Launch Redis container
    ```bash
    docker run -d --name redis-stack-server -p 6379:6379 redis/redis-stack-server:latest
    ```
    > See https://hub.docker.com/r/redis/redis-stack-server for setting a password and additional configuration.
3. Set the following settings in `.env`
    > Replace **PASSWORD** in angled brackets (<>)
    ```bash
    MEMORY_BACKEND=redis
    REDIS_HOST=localhost
    REDIS_PORT=6379
    REDIS_PASSWORD=<PASSWORD>
    ```

    You can optionally set `WIPE_REDIS_ON_START=False` to persist memory stored in Redis.

You can specify the memory index for redis using the following:
```bash
MEMORY_INDEX=<WHATEVER>
```

### 🌲 Pinecone API Key Setup

Pinecone enables the storage of vast amounts of vector-based memory, allowing for only relevant memories to be loaded for the agent at any given time.

1. Go to [pinecone](https://app.pinecone.io/) and make an account if you don't already have one.
2. Choose the `Starter` plan to avoid being charged.
3. Find your API key and region under the default project in the left sidebar.

In the `.env` file set:
- `PINECONE_API_KEY`
- `PINECONE_ENV` (example: _"us-east4-gcp"_)
- `MEMORY_BACKEND=pinecone`

Alternatively, you can set them from the command line (advanced):

For Windows Users:

```bash
setx PINECONE_API_KEY "<YOUR_PINECONE_API_KEY>"
setx PINECONE_ENV "<YOUR_PINECONE_REGION>" # e.g: "us-east4-gcp"
setx MEMORY_BACKEND "pinecone"
```

For macOS and Linux users:

```bash
export PINECONE_API_KEY="<YOUR_PINECONE_API_KEY>"
export PINECONE_ENV="<YOUR_PINECONE_REGION>" # e.g: "us-east4-gcp"
export MEMORY_BACKEND="pinecone"
```

### Milvus Setup

[Milvus](https://milvus.io/) is an open-source, highly scalable vector database to store huge amounts of vector-based memory and provide fast relevant search.

- setup milvus database, keep your pymilvus version and milvus version same to avoid compatible issues.
  - setup by open source [Install Milvus](https://milvus.io/docs/install_standalone-operator.md)
  - or setup by [Zilliz Cloud](https://zilliz.com/cloud)
- set `MILVUS_ADDR` in `.env` to your milvus address `host:ip`.
- set `MEMORY_BACKEND` in `.env` to `milvus` to enable milvus as backend.

**Optional:**
- set `MILVUS_COLLECTION` in `.env` to change milvus collection name as you want, `autogpt` is the default name.


### Weaviate Setup
[Weaviate](https://weaviate.io/) is an open-source vector database. It allows to store data objects and vector embeddings from ML-models and scales seamlessly to billion of data objects. [An instance of Weaviate can be created locally (using Docker), on Kubernetes or using Weaviate Cloud Services](https://weaviate.io/developers/weaviate/quickstart). 
Although still experimental, [Embedded Weaviate](https://weaviate.io/developers/weaviate/installation/embedded) is supported which allows the Auto-GPT process itself to start a Weaviate instance. To enable it, set `USE_WEAVIATE_EMBEDDED` to `True` and make sure you `pip install "weaviate-client>=3.15.4"`. 

#### Install the Weaviate client

Install the Weaviate client before usage.

```
$ pip install weaviate-client
```

#### Setting up environment variables

In your `.env` file set the following:

```
MEMORY_BACKEND=weaviate
WEAVIATE_HOST="127.0.0.1" # the IP or domain of the running Weaviate instance
WEAVIATE_PORT="8080" 
WEAVIATE_PROTOCOL="http"
WEAVIATE_USERNAME="your username"
WEAVIATE_PASSWORD="your password"
WEAVIATE_API_KEY="your weaviate API key if you have one"
WEAVIATE_EMBEDDED_PATH="/home/me/.local/share/weaviate" # this is optional and indicates where the data should be persisted when running an embedded instance
USE_WEAVIATE_EMBEDDED=False # set to True to run Embedded Weaviate
MEMORY_INDEX="Autogpt" # name of the index to create for the application
```
 
## View Memory Usage

View memory usage by using the `--debug` flag :)


## 🧠 Memory pre-seeding
Memory pre-seeding allows you to ingest files into memory and pre-seed it before running Auto-GPT.

```bash
# python data_ingestion.py -h 
usage: data_ingestion.py [-h] (--file FILE | --dir DIR) [--init] [--overlap OVERLAP] [--max_length MAX_LENGTH]

Ingest a file or a directory with multiple files into memory. Make sure to set your .env before running this script.

options:
  -h, --help               show this help message and exit
  --file FILE              The file to ingest.
  --dir DIR                The directory containing the files to ingest.
  --init                   Init the memory and wipe its content (default: False)
  --overlap OVERLAP        The overlap size between chunks when ingesting files (default: 200)
  --max_length MAX_LENGTH  The max_length of each chunk when ingesting files (default: 4000)

# python data_ingestion.py --dir DataFolder --init --overlap 100 --max_length 2000
```
In the example above, the script initializes the memory, ingests all files within the `Auto-Gpt/autogpt/auto_gpt_workspace/DataFolder` directory into memory with an overlap between chunks of 100 and a maximum length of each chunk of 2000.

Note that you can also use the `--file` argument to ingest a single file into memory and that data_ingestion.py will only ingest files within the `/auto_gpt_workspace` directory.

The DIR path is relative to the auto_gpt_workspace directory, so `python data_ingestion.py --dir . --init` will ingest everything in `auto_gpt_workspace` directory.

You can adjust the `max_length` and overlap parameters to fine-tune the way the docuents are presented to the AI when it "recall" that memory:
- Adjusting the overlap value allows the AI to access more contextual information from each chunk when recalling information, but will result in more chunks being created and therefore increase memory backend usage and OpenAI API requests.
- Reducing the `max_length` value will create more chunks, which can save prompt tokens by allowing for more message history in the context, but will also increase the number of chunks.
- Increasing the `max_length` value will provide the AI with more contextual information from each chunk, reducing the number of chunks created and saving on OpenAI API requests. However, this may also use more prompt tokens and decrease the overall context available to the AI.

Memory pre-seeding is a technique for improving AI accuracy by ingesting relevant data into its memory. Chunks of data are split and added to memory, allowing the AI to access them quickly and generate more accurate responses. It's useful for large datasets or when specific information needs to be accessed quickly. Examples include ingesting API or GitHub documentation before running Auto-GPT.

⚠️ If you use Redis as your memory, make sure to run Auto-GPT with the `WIPE_REDIS_ON_START=False` in your `.env` file.

⚠️For other memory backend, we currently forcefully wipe the memory when starting Auto-GPT. To ingest data with those memory backend, you can call the `data_ingestion.py` script anytime during an Auto-GPT run. 

Memories will be available to the AI immediately as they are ingested, even if ingested while Auto-GPT is running.

## 💀 Continuous Mode ⚠️

Run the AI **without** user authorization, 100% automated.
Continuous mode is NOT recommended.
It is potentially dangerous and may cause your AI to run forever or carry out actions you would not usually authorize.
Use at your own risk.

1. Run the `autogpt` python module in your terminal:

    ```bash
    python -m autogpt --speak --continuous
    ```

2. To exit the program, press Ctrl + C

## GPT3.5 ONLY Mode

If you don't have access to the GPT4 api, this mode will allow you to use Auto-GPT!

```bash
python -m autogpt --speak --gpt3only
```

It is recommended to use a virtual machine for tasks that require high security measures to prevent any potential harm to the main computer's system and data.

## 🖼 Image Generation

By default, Auto-GPT uses DALL-e for image generation. To use Stable Diffusion, a [Hugging Face API Token](https://huggingface.co/settings/tokens) is required.

Once you have a token, set these variables in your `.env`:

```bash
IMAGE_PROVIDER=sd
HUGGINGFACE_API_TOKEN="YOUR_HUGGINGFACE_API_TOKEN"
```

## Selenium
```bash
sudo Xvfb :10 -ac -screen 0 1024x768x24 & DISPLAY=:10 <YOUR_CLIENT>
```

## ⚠️ Limitations

This experiment aims to showcase the potential of GPT-4 but comes with some limitations:

1. Not a polished application or product, just an experiment
2. May not perform well in complex, real-world business scenarios. In fact, if it actually does, please share your results!
3. Quite expensive to run, so set and monitor your API key limits with OpenAI!

## 🛡 Disclaimer

Disclaimer
This project, Auto-GPT, is an experimental application and is provided "as-is" without any warranty, express or implied. By using this software, you agree to assume all risks associated with its use, including but not limited to data loss, system failure, or any other issues that may arise.

The developers and contributors of this project do not accept any responsibility or liability for any losses, damages, or other consequences that may occur as a result of using this software. You are solely responsible for any decisions and actions taken based on the information provided by Auto-GPT.

**Please note that the use of the GPT-4 language model can be expensive due to its token usage.** By utilizing this project, you acknowledge that you are responsible for monitoring and managing your own token usage and the associated costs. It is highly recommended to check your OpenAI API usage regularly and set up any necessary limits or alerts to prevent unexpected charges.

As an autonomous experiment, Auto-GPT may generate content or take actions that are not in line with real-world business practices or legal requirements. It is your responsibility to ensure that any actions or decisions made based on the output of this software comply with all applicable laws, regulations, and ethical standards. The developers and contributors of this project shall not be held responsible for any consequences arising from the use of this software.

By using Auto-GPT, you agree to indemnify, defend, and hold harmless the developers, contributors, and any affiliated parties from and against any and all claims, damages, losses, liabilities, costs, and expenses (including reasonable attorneys' fees) arising from your use of this software or your violation of these terms.

## 🐦 Connect with Us on Twitter

Stay up-to-date with the latest news, updates, and insights about Auto-GPT by following our Twitter accounts. Engage with the developer and the AI's own account for interesting discussions, project updates, and more.

- **Developer**: Follow [@siggravitas](https://twitter.com/siggravitas) for insights into the development process, project updates, and related topics from the creator of Entrepreneur-GPT.
- **Entrepreneur-GPT**: Join the conversation with the AI itself by following [@En_GPT](https://twitter.com/En_GPT). Share your experiences, discuss the AI's outputs, and engage with the growing community of users.

We look forward to connecting with you and hearing your thoughts, ideas, and experiences with Auto-GPT. Join us on Twitter and let's explore the future of AI together!

<p align="center">
  <a href="https://star-history.com/#Torantulino/auto-gpt&Date">
    <img src="https://api.star-history.com/svg?repos=Torantulino/auto-gpt&type=Date" alt="Star History Chart">
  </a>
</p>

## Run tests

To run all tests, run the following command:

```bash
pytest 

```

To run just without integration tests:

```
pytest --without-integration
```

To run just without slow integration tests:

```
pytest --without-slow-integration
```

To run tests and see coverage, run the following command:

```bash
pytest --cov=autogpt --without-integration --without-slow-integration
```

## Run linter

This project uses [flake8](https://flake8.pycqa.org/en/latest/) for linting. We currently use the following rules: `E303,W293,W291,W292,E305,E231,E302`. See the [flake8 rules](https://www.flake8rules.com/) for more information.

To run the linter, run the following command:

```bash
flake8 autogpt/ tests/

# Or, if you want to run flake8 with the same configuration as the CI:
flake8 autogpt/ tests/ --select E303,W293,W291,W292,E305,E231,E302
```<|MERGE_RESOLUTION|>--- conflicted
+++ resolved
@@ -145,15 +145,10 @@
 ## 🔧 Usage
 
 1. Run `autogpt` Python module in your terminal.
-  On linux or mac:
-    ```bash
-<<<<<<< HEAD
-    # On Linux of Mac:
+   ```bash
+   # On Linux of Mac:
    ./run.sh
-=======
-    # On Linux or Mac:
-   ./run.sh start
->>>>>>> bb7ca692
+
    # On Windows:
    .\run.bat
    ```

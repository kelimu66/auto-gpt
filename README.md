--- conflicted
+++ resolved
@@ -61,36 +61,36 @@
 
 - Environment (pick one)
   - Python 3.10 or later (instructions: [for Windows](https://www.tutorialspoint.com/how-to-install-python-in-windows))
-  - Docker [Docker Hub](https://hub.docker.com/r/significantgravitas/auto-gpt)
-  - [VSCode + devcontainer](https://marketplace.visualstudio.com/items?itemName=ms-vscode-remote.remote-containers)
-
-## Quickstart
-
-1. Set up your OpenAI [API Keys](https://platform.openai.com/account/api-keys)
-2. Download the [latest release](https://github.com/Significant-Gravitas/Auto-GPT/releases/latest)
-3. Install the [dependencies](/docs/installation.md) and set your [environment variables](/docs/installation.md)
-4. Configure any additional features you want, or install some [plugins](/docs/plugins.md)
-5. [Run](/docs/usage.md) the app
-
-Please see the [documentation](/docs) linked below for full setup instructions and configuration options.
-
-## 💾 Documentation
-
-[Installation](/docs/installation.md)
-
-[Usage](/docs/usage.md)
-
-[Speech](/docs/configuration/voice.md)
-
-[Search](/docs/configuration/search.md)
-
-[Plugins](/docs/plugins.md)
-
-[Memory](/docs/configuration/memory.md)
-
-[Image Generation](/docs/configuration/imagegen.md)
-
-<<<<<<< HEAD
+- [OpenAI API key](https://platform.openai.com/account/api-keys)
+
+### Optional
+- Memory backend (pick one)
+  - [Pinecone](https://www.pinecone.io/)
+  - [Milvus](https://milvus.io/)
+  - [Redis](https://redis.io)
+  - [Weaviate](https://weaviate.io)
+- ElevenLabs Key (If you want the AI to speak)
+
+## ⚠️ OpenAI API Keys Configuration ⚠️ 
+
+Obtain your OpenAI API key from: https://platform.openai.com/account/api-keys.
+
+To use OpenAI API key for Auto-GPT, you **NEED** to have billing set up (AKA paid account).
+
+You can set up paid account at https://platform.openai.com/account/billing/overview.
+
+![For OpenAI API key to work, set up paid account at OpenAI API > Billing](./docs/imgs/openai-api-key-billing-paid-account.png)
+
+#### **PLEASE ENSURE YOU HAVE DONE THIS STEP BEFORE PROCEEDING, OTHERWISE NOTHING WILL WORK!**
+
+## 💾 Installation
+
+To install Auto-GPT, follow these steps:
+
+1. Make sure you have all the **requirements** listed above, if not, install/get them
+
+_To execute the following commands, open a CMD, Bash, or Powershell window by navigating to a folder on your computer and typing `CMD` in the folder path at the top, then press enter._
+
 2. Clone the repository: For this step, you need Git installed. Alternatively,
    you can download the [latest stable release](https://github.com/Significant-Gravitas/Auto-GPT/releases/latest) (`Source code (zip)`, bottom of the page).
 
@@ -363,142 +363,32 @@
 setx MEMORY_BACKEND "pinecone"
 ```
 
-For macOS and Linux users:
-
-```bash
-export PINECONE_API_KEY="<YOUR_PINECONE_API_KEY>"
-export PINECONE_ENV="<YOUR_PINECONE_REGION>" # e.g: "us-east4-gcp"
-export MEMORY_BACKEND="pinecone"
-```
-
-### Milvus Setup
-
-[Milvus](https://milvus.io/) is an open-source, highly scalable vector database to store huge amounts of vector-based memory and provide fast relevant search.
-
-- setup milvus database, keep your pymilvus version and milvus version same to avoid compatible issues.
-  - setup by open source [Install Milvus](https://milvus.io/docs/install_standalone-operator.md)
-  - or setup by [Zilliz Cloud](https://zilliz.com/cloud)
-- set `MILVUS_ADDR` in `.env` to your milvus address `host:ip`.
-- set `MEMORY_BACKEND` in `.env` to `milvus` to enable milvus as backend.
-
-**Optional:**
-- set `MILVUS_COLLECTION` in `.env` to change milvus collection name as you want, `autogpt` is the default name.
-
-
-### Weaviate Setup
-[Weaviate](https://weaviate.io/) is an open-source vector database. It allows to store data objects and vector embeddings from ML-models and scales seamlessly to billion of data objects. [An instance of Weaviate can be created locally (using Docker), on Kubernetes or using Weaviate Cloud Services](https://weaviate.io/developers/weaviate/quickstart). 
-Although still experimental, [Embedded Weaviate](https://weaviate.io/developers/weaviate/installation/embedded) is supported which allows the Auto-GPT process itself to start a Weaviate instance. To enable it, set `USE_WEAVIATE_EMBEDDED` to `True` and make sure you `pip install "weaviate-client>=3.15.4"`. 
-
-#### Install the Weaviate client
-
-Install the Weaviate client before usage.
-
-```
-$ pip install weaviate-client
-```
-
-#### Setting up environment variables
-
-In your `.env` file set the following:
-
-```
-MEMORY_BACKEND=weaviate
-WEAVIATE_HOST="127.0.0.1" # the IP or domain of the running Weaviate instance
-WEAVIATE_PORT="8080" 
-WEAVIATE_PROTOCOL="http"
-WEAVIATE_USERNAME="your username"
-WEAVIATE_PASSWORD="your password"
-WEAVIATE_API_KEY="your weaviate API key if you have one"
-WEAVIATE_EMBEDDED_PATH="/home/me/.local/share/weaviate" # this is optional and indicates where the data should be persisted when running an embedded instance
-USE_WEAVIATE_EMBEDDED=False # set to True to run Embedded Weaviate
-MEMORY_INDEX="Autogpt" # name of the index to create for the application
-```
- 
-## View Memory Usage
-
-View memory usage by using the `--debug` flag :)
-
-
-## 🧠 Memory pre-seeding
-Memory pre-seeding allows you to ingest files into memory and pre-seed it before running Auto-GPT.
-
-```bash
-# python data_ingestion.py -h 
-usage: data_ingestion.py [-h] (--file FILE | --dir DIR) [--init] [--overlap OVERLAP] [--max_length MAX_LENGTH]
-
-Ingest a file or a directory with multiple files into memory. Make sure to set your .env before running this script.
-
-options:
-  -h, --help               show this help message and exit
-  --file FILE              The file to ingest.
-  --dir DIR                The directory containing the files to ingest.
-  --init                   Init the memory and wipe its content (default: False)
-  --overlap OVERLAP        The overlap size between chunks when ingesting files (default: 200)
-  --max_length MAX_LENGTH  The max_length of each chunk when ingesting files (default: 4000)
-
-# python data_ingestion.py --dir DataFolder --init --overlap 100 --max_length 2000
-```
-In the example above, the script initializes the memory, ingests all files within the `Auto-Gpt/autogpt/auto_gpt_workspace/DataFolder` directory into memory with an overlap between chunks of 100 and a maximum length of each chunk of 2000.
-
-Note that you can also use the `--file` argument to ingest a single file into memory and that data_ingestion.py will only ingest files within the `/auto_gpt_workspace` directory.
-
-The DIR path is relative to the auto_gpt_workspace directory, so `python data_ingestion.py --dir . --init` will ingest everything in `auto_gpt_workspace` directory.
-
-You can adjust the `max_length` and overlap parameters to fine-tune the way the docuents are presented to the AI when it "recall" that memory:
-- Adjusting the overlap value allows the AI to access more contextual information from each chunk when recalling information, but will result in more chunks being created and therefore increase memory backend usage and OpenAI API requests.
-- Reducing the `max_length` value will create more chunks, which can save prompt tokens by allowing for more message history in the context, but will also increase the number of chunks.
-- Increasing the `max_length` value will provide the AI with more contextual information from each chunk, reducing the number of chunks created and saving on OpenAI API requests. However, this may also use more prompt tokens and decrease the overall context available to the AI.
-
-Memory pre-seeding is a technique for improving AI accuracy by ingesting relevant data into its memory. Chunks of data are split and added to memory, allowing the AI to access them quickly and generate more accurate responses. It's useful for large datasets or when specific information needs to be accessed quickly. Examples include ingesting API or GitHub documentation before running Auto-GPT.
-
-⚠️ If you use Redis as your memory, make sure to run Auto-GPT with the `WIPE_REDIS_ON_START=False` in your `.env` file.
-
-⚠️For other memory backend, we currently forcefully wipe the memory when starting Auto-GPT. To ingest data with those memory backend, you can call the `data_ingestion.py` script anytime during an Auto-GPT run. 
-
-Memories will be available to the AI immediately as they are ingested, even if ingested while Auto-GPT is running.
-
-## 💀 Continuous Mode ⚠️
-
-Run the AI **without** user authorization, 100% automated.
-Continuous mode is NOT recommended.
-It is potentially dangerous and may cause your AI to run forever or carry out actions you would not usually authorize.
-Use at your own risk.
-
-1. Run the `autogpt` python module in your terminal:
-
-    ```bash
-    python -m autogpt --speak --continuous
-    ```
-
-2. To exit the program, press Ctrl + C
-
-## GPT3.5 ONLY Mode
-
-If you don't have access to the GPT4 api, this mode will allow you to use Auto-GPT!
-
-```bash
-python -m autogpt --speak --gpt3only
-```
-
-It is recommended to use a virtual machine for tasks that require high security measures to prevent any potential harm to the main computer's system and data.
-
-## 🖼 Image Generation
-
-By default, Auto-GPT uses DALL-e for image generation. To use Stable Diffusion, a [Hugging Face API Token](https://huggingface.co/settings/tokens) is required.
-
-Once you have a token, set these variables in your `.env`:
-
-```bash
-IMAGE_PROVIDER=sd
-HUGGINGFACE_API_TOKEN="YOUR_HUGGINGFACE_API_TOKEN"
-```
-
-## Selenium
-```bash
-sudo Xvfb :10 -ac -screen 0 1024x768x24 & DISPLAY=:10 <YOUR_CLIENT>
-```
-=======
->>>>>>> 2b5852f7
+## Quickstart
+
+1. Set up your OpenAI [API Keys](https://platform.openai.com/account/api-keys)
+2. Download the [latest release](https://github.com/Significant-Gravitas/Auto-GPT/releases/latest)
+3. Install the [dependencies](/docs/installation.md) and set your [environment variables](/docs/installation.md)
+4. Configure any additional features you want, or install some [plugins](/docs/plugins.md)
+5. [Run](/docs/usage.md) the app
+
+Please see the [documentation](/docs) linked below for full setup instructions and configuration options.
+
+## 💾 Documentation
+
+[Installation](/docs/installation.md)
+
+[Usage](/docs/usage.md)
+
+[Speech](/docs/configuration/voice.md)
+
+[Search](/docs/configuration/search.md)
+
+[Plugins](/docs/plugins.md)
+
+[Memory](/docs/configuration/memory.md)
+
+[Image Generation](/docs/configuration/imagegen.md)
+
 
 ## ⚠️ Limitations
 

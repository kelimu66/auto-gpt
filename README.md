# Auto-GPT: An Autonomous GPT-4 Experiment

[![Unit Tests](https://img.shields.io/github/actions/workflow/status/Significant-Gravitas/Auto-GPT/ci.yml?label=unit%20tests)](https://github.com/Significant-Gravitas/Auto-GPT/actions/workflows/ci.yml)
[![Discord Follow](https://dcbadge.vercel.app/api/server/autogpt?style=flat)](https://discord.gg/autogpt)
[![GitHub Repo stars](https://img.shields.io/github/stars/Significant-Gravitas/auto-gpt?style=social)](https://github.com/Significant-Gravitas/Auto-GPT/stargazers)
[![Twitter Follow](https://img.shields.io/twitter/follow/siggravitas?style=social)](https://twitter.com/SigGravitas)

## 💡 Get help - [Q&A](https://github.com/Significant-Gravitas/Auto-GPT/discussions/categories/q-a) or [Discord 💬](https://discord.gg/autogpt)

<hr/>

### 🔴 🔴 🔴 Urgent: USE `stable` not `master` 🔴 🔴 🔴

**Download the latest `stable` release from here: https://github.com/Significant-Gravitas/Auto-GPT/releases/latest.**
The `master` branch may often be in a **broken** state.

<hr/>

Auto-GPT is an experimental open-source application showcasing the capabilities of the GPT-4 language model. This program, driven by GPT-4, chains together LLM "thoughts", to autonomously achieve whatever goal you set. As one of the first examples of GPT-4 running fully autonomously, Auto-GPT pushes the boundaries of what is possible with AI.

<h2 align="center"> Demo April 16th 2023 </h2>

https://user-images.githubusercontent.com/70048414/232352935-55c6bf7c-3958-406e-8610-0913475a0b05.mp4

Demo made by <a href=https://twitter.com/BlakeWerlinger>Blake Werlinger</a>

<h2 align="center"> 💖 Help Fund Auto-GPT's Development 💖</h2>
<p align="center">
If you can spare a coffee, you can help to cover the costs of developing Auto-GPT and help push the boundaries of fully autonomous AI!
Your support is greatly appreciated
Development of this free, open-source project is made possible by all the <a href="https://github.com/Significant-Gravitas/Auto-GPT/graphs/contributors">contributors</a> and <a href="https://github.com/sponsors/Torantulino">sponsors</a>. If you'd like to sponsor this project and have your avatar or company logo appear below <a href="https://github.com/sponsors/Torantulino">click here</a>.
</p>

<p align="center">
<a href="https://www.influxdata.com/"><img src="https://user-images.githubusercontent.com/22963551/232278272-24712932-7bb3-4fbe-b7e9-4b649b8104b2.png" height="40px" alt="InfluxData" /></a>&nbsp;&nbsp;&nbsp;&nbsp;<a href="https://roost.ai"><img src="https://roost.ai/hubfs/logos/Roost.ai-logo-gold.svg" height="40px" alt="Roost.AI" /></a>&nbsp;&nbsp;&nbsp;&nbsp;<a href="https://nuclei.ai/"><img src="https://nuclei.ai/images/nuclei_logo_with_text_white.svg" height="40px" alt="NucleiAI" /></a>&nbsp;&nbsp;&nbsp;&nbsp;<a href="https://www.algohash.org/"><img src="https://user-images.githubusercontent.com/22963551/232277567-78d642c1-ce21-4bcc-a209-c2a23495ab2d.png" height="40px" alt="AlgohashFe" /></a>&nbsp;&nbsp;&nbsp;&nbsp;</p>

<p align="center">
<a href="https://github.com/robinicus"><img src="https://github.com/robinicus.png" width="50px" alt="robinicus" /></a>&nbsp;&nbsp;<a href="https://github.com/prompthero"><img src="https://github.com/prompthero.png" width="50px" alt="prompthero" /></a>&nbsp;&nbsp;<a href="https://github.com/crizzler"><img src="https://github.com/crizzler.png" width="50px" alt="crizzler" /></a>&nbsp;&nbsp;<a href="https://github.com/tob-le-rone"><img src="https://github.com/tob-le-rone.png" width="50px" alt="tob-le-rone" /></a>&nbsp;&nbsp;<a href="https://github.com/FSTatSBS"><img src="https://github.com/FSTatSBS.png" width="50px" alt="FSTatSBS" /></a>&nbsp;&nbsp;<a href="https://github.com/toverly1"><img src="https://github.com/toverly1.png" width="50px" alt="toverly1" /></a>&nbsp;&nbsp;<a href="https://github.com/ddtarazona"><img src="https://github.com/ddtarazona.png" width="50px" alt="ddtarazona" /></a>&nbsp;&nbsp;<a href="https://github.com/Nalhos"><img src="https://github.com/Nalhos.png" width="50px" alt="Nalhos" /></a>&nbsp;&nbsp;<a href="https://github.com/Kazamario"><img src="https://github.com/Kazamario.png" width="50px" alt="Kazamario" /></a>&nbsp;&nbsp;<a href="https://github.com/pingbotan"><img src="https://github.com/pingbotan.png" width="50px" alt="pingbotan" /></a>&nbsp;&nbsp;<a href="https://github.com/indoor47"><img src="https://github.com/indoor47.png" width="50px" alt="indoor47" /></a>&nbsp;&nbsp;<a href="https://github.com/AuroraHolding"><img src="https://github.com/AuroraHolding.png" width="50px" alt="AuroraHolding" /></a>&nbsp;&nbsp;<a href="https://github.com/kreativai"><img src="https://github.com/kreativai.png" width="50px" alt="kreativai" /></a>&nbsp;&nbsp;<a href="https://github.com/hunteraraujo"><img src="https://github.com/hunteraraujo.png" width="50px" alt="hunteraraujo" /></a>&nbsp;&nbsp;<a href="https://github.com/Explorergt92"><img src="https://github.com/Explorergt92.png" width="50px" alt="Explorergt92" /></a>&nbsp;&nbsp;<a href="https://github.com/judegomila"><img src="https://github.com/judegomila.png" width="50px" alt="judegomila" /></a>&nbsp;&nbsp;
<a href="https://github.com/thepok"><img src="https://github.com/thepok.png" width="50px" alt="thepok" /></a>
&nbsp;&nbsp;<a href="https://github.com/SpacingLily"><img src="https://github.com/SpacingLily.png" width="50px" alt="SpacingLily" /></a>&nbsp;&nbsp;<a href="https://github.com/merwanehamadi"><img src="https://github.com/merwanehamadi.png" width="50px" alt="merwanehamadi" /></a>&nbsp;&nbsp;<a href="https://github.com/m"><img src="https://github.com/m.png" width="50px" alt="m" /></a>&nbsp;&nbsp;<a href="https://github.com/zkonduit"><img src="https://github.com/zkonduit.png" width="50px" alt="zkonduit" /></a>&nbsp;&nbsp;<a href="https://github.com/maxxflyer"><img src="https://github.com/maxxflyer.png" width="50px" alt="maxxflyer" /></a>&nbsp;&nbsp;<a href="https://github.com/tekelsey"><img src="https://github.com/tekelsey.png" width="50px" alt="tekelsey" /></a>&nbsp;&nbsp;<a href="https://github.com/digisomni"><img src="https://github.com/digisomni.png" width="50px" alt="digisomni" /></a>&nbsp;&nbsp;<a href="https://github.com/nocodeclarity"><img src="https://github.com/nocodeclarity.png" width="50px" alt="nocodeclarity" /></a>&nbsp;&nbsp;<a href="https://github.com/tjarmain"><img src="https://github.com/tjarmain.png" width="50px" alt="tjarmain" /></a>
<a href="https://github.com/Josecodesalot"><img src="https://github.com/Josecodesalot.png" width="50px" alt="Josecodesalot" /></a>&nbsp;&nbsp;<a href="https://github.com/saten-private"><img src="https://github.com/saten-private.png" width="50px" alt="saten-private" /></a>&nbsp;&nbsp;<a href="https://github.com/kenndanielso"><img src="https://github.com/kenndanielso.png" width="50px" alt="kenndanielso" /></a>&nbsp;&nbsp;<a href="https://github.com/johnculkin"><img src="https://github.com/johnculkin.png" width="50px" alt="johnculkin" /></a>&nbsp;&nbsp;<a href="https://github.com/Daniel1357"><img src="https://github.com/Daniel1357.png" width="50px" alt="Daniel1357" /></a>&nbsp;&nbsp;<a href="https://github.com/0xmatchmaker"><img src="https://github.com/0xmatchmaker.png" width="50px" alt="0xmatchmaker" /></a>&nbsp;&nbsp;<a href="https://github.com/belharethsami"><img src="https://github.com/belharethsami.png" width="50px" alt="belharethsami" /></a>&nbsp;&nbsp;<a href="https://github.com/nicoguyon"><img src="https://github.com/nicoguyon.png" width="50px" alt="nicoguyon" /></a>&nbsp;&nbsp;<a href="https://github.com/josephcmiller2"><img src="https://github.com/josephcmiller2.png" width="50px" alt="josephcmiller2" /></a>&nbsp;&nbsp;<a href="https://github.com/KiaArmani"><img src="https://github.com/KiaArmani.png" width="50px" alt="KiaArmani" /></a>&nbsp;&nbsp;<a href="https://github.com/Mobivs"><img src="https://github.com/Mobivs.png" width="50px" alt="Mobivs" /></a>&nbsp;&nbsp;<a href="https://github.com/rocks6"><img src="https://github.com/rocks6.png" width="50px" alt="rocks6" /></a>&nbsp;&nbsp;<a href="https://github.com/Odin519Tomas"><img src="https://github.com/Odin519Tomas.png" width="50px" alt="Odin519Tomas" /></a>&nbsp;&nbsp;<a href="https://github.com/ChrisDMT"><img src="https://github.com/ChrisDMT.png" width="50px" alt="ChrisDMT" /></a>&nbsp;&nbsp;<a href="https://github.com/thisisjeffchen"><img src="https://github.com/thisisjeffchen.png" width="50px" alt="thisisjeffchen" /></a>&nbsp;&nbsp;<a href="https://github.com/RealChrisSean"><img src="https://github.com/RealChrisSean.png" width="50px" alt="RealChrisSean" /></a>&nbsp;&nbsp;<a href="https://github.com/AIdevelopersAI"><img src="https://github.com/AIdevelopersAI.png" width="50px" alt="AIdevelopersAI" /></a>&nbsp;&nbsp;<a href="https://github.com/scryptedinc"><img src="https://github.com/scryptedinc.png" width="50px" alt="scryptedinc" /></a>&nbsp;&nbsp;<a href="https://github.com/jun784"><img src="https://github.com/jun784.png" width="50px" alt="jun784" /></a>&nbsp;&nbsp;<a href="https://github.com/goldenrecursion"><img src="https://github.com/goldenrecursion.png" width="50px" alt="goldenrecursion" /></a>&nbsp;&nbsp;<a href="https://github.com/allenstecat"><img src="https://github.com/allenstecat.png" width="50px" alt="allenstecat" /></a>&nbsp;&nbsp;<a href="https://github.com/LeeRobidas"><img src="https://github.com/LeeRobidas.png" width="50px" alt="LeeRobidas" /></a>&nbsp;&nbsp;<a href="https://github.com/cfarquhar"><img src="https://github.com/cfarquhar.png" width="50px" alt="cfarquhar" /></a>&nbsp;&nbsp;<a href="https://github.com/avy-ai"><img src="https://github.com/avy-ai.png" width="50px" alt="avy-ai" /></a>&nbsp;&nbsp;<a href="https://github.com/omphos"><img src="https://github.com/omphos.png" width="50px" alt="omphos" /></a>&nbsp;&nbsp;<a href="https://github.com/sunchongren"><img src="https://github.com/sunchongren.png" width="50px" alt="sunchongren" /></a>&nbsp;&nbsp;<a href="https://github.com/CrazySwami"><img src="https://github.com/CrazySwami.png" width="50px" alt="CrazySwami" /></a>&nbsp;&nbsp;<a href="https://github.com/fruition"><img src="https://github.com/fruition.png" width="50px" alt="fruition" /></a>&nbsp;&nbsp;<a href="https://github.com/Web3Capital"><img src="https://github.com/Web3Capital.png" width="50px" alt="Web3Capital" /></a>&nbsp;&nbsp;<a href="https://github.com/jazgarewal"><img src="https://github.com/jazgarewal.png" width="50px" alt="jazgarewal" /></a>&nbsp;&nbsp;<a href="https://github.com/rejunity"><img src="https://github.com/rejunity.png" width="50px" alt="rejunity" /></a>&nbsp;&nbsp;<a href="https://github.com/dexterityx"><img src="https://github.com/dexterityx.png" width="50px" alt="dexterityx" /></a>&nbsp;&nbsp;<a href="https://github.com/hostdp6"><img src="https://github.com/hostdp6.png" width="50px" alt="hostdp6" /></a>&nbsp;&nbsp;<a href="https://github.com/shawnharmsen"><img src="https://github.com/shawnharmsen.png" width="50px" alt="shawnharmsen" /></a>&nbsp;&nbsp;<a href="https://github.com/tommygeee"><img src="https://github.com/tommygeee.png" width="50px" alt="tommygeee" /></a>&nbsp;&nbsp;<a href="https://github.com/abhinav-pandey29"><img src="https://github.com/abhinav-pandey29.png" width="50px" alt="abhinav-pandey29" /></a>&nbsp;&nbsp;<a href="https://github.com/ColinConwell"><img src="https://github.com/ColinConwell.png" width="50px" alt="ColinConwell" /></a>&nbsp;&nbsp;<a href="https://github.com/kMag410"><img src="https://github.com/kMag410.png" width="50px" alt="kMag410" /></a>&nbsp;&nbsp;<a href="https://github.com/lucas-chu"><img src="https://github.com/lucas-chu.png" width="50px" alt="lucas-chu" /></a>&nbsp;&nbsp;<a href="https://github.com/Heitechsoft"><img src="https://github.com/Heitechsoft.png" width="50px" alt="Heitechsoft" /></a>&nbsp;&nbsp;<a href="https://github.com/bentoml"><img src="https://github.com/bentoml.png" width="50px" alt="bentoml" /></a>&nbsp;&nbsp;<a href="https://github.com/MediConCenHK"><img src="https://github.com/MediConCenHK.png" width="50px" alt="MediConCenHK" /></a>&nbsp;&nbsp;<a href="https://github.com/nnkostov"><img src="https://github.com/nnkostov.png" width="50px" alt="nnkostov" /></a>&nbsp;&nbsp;<a href="https://github.com/founderblocks-sils"><img src="https://github.com/founderblocks-sils.png" width="50px" alt="founderblocks-sils" /></a>&nbsp;&nbsp;<a href="https://github.com/CarmenCocoa"><img src="https://github.com/CarmenCocoa.png" width="50px" alt="CarmenCocoa" /></a>&nbsp;&nbsp;<a href="https://github.com/angiaou"><img src="https://github.com/angiaou.png" width="50px" alt="angiaou" /></a>&nbsp;&nbsp;<a href="https://github.com/fabrietech"><img src="https://github.com/fabrietech.png" width="50px" alt="fabrietech" /></a>&nbsp;&nbsp;<a href="https://github.com/Partender"><img src="https://github.com/Partender.png" width="50px" alt="Partender" /></a>&nbsp;&nbsp;<a href="https://github.com/RThaweewat"><img src="https://github.com/RThaweewat.png" width="50px" alt="RThaweewat" /></a>&nbsp;&nbsp;<a href="https://github.com/GalaxyVideoAgency"><img src="https://github.com/GalaxyVideoAgency.png" width="50px" alt="GalaxyVideoAgency" /></a>&nbsp;&nbsp;<a href="https://github.com/Brodie0"><img src="https://github.com/Brodie0.png" width="50px" alt="Brodie0" /></a>&nbsp;&nbsp;<a href="https://github.com/sultanmeghji"><img src="https://github.com/sultanmeghji.png" width="50px" alt="sultanmeghji" /></a>&nbsp;&nbsp;<a href="https://github.com/CatsMeow492"><img src="https://github.com/CatsMeow492.png" width="50px" alt="CatsMeow492" /></a>&nbsp;&nbsp;<a href="https://github.com/caitlynmeeks"><img src="https://github.com/caitlynmeeks.png" width="50px" alt="caitlynmeeks" /></a>&nbsp;&nbsp;<a href="https://github.com/garythebat"><img src="https://github.com/garythebat.png" width="50px" alt="garythebat" /></a>&nbsp;&nbsp;<a href="https://github.com/concreit"><img src="https://github.com/concreit.png" width="50px" alt="concreit" /></a>&nbsp;&nbsp;<a href="https://github.com/Pythagora-io"><img src="https://github.com/Pythagora-io.png" width="50px" alt="Pythagora-io" /></a>&nbsp;&nbsp;<a href="https://github.com/ASmithOWL"><img src="https://github.com/ASmithOWL.png" width="50px" alt="ASmithOWL" /></a>&nbsp;&nbsp;<a href="https://github.com/Cameron-Fulton"><img src="https://github.com/Cameron-Fulton.png" width="50px" alt="Cameron-Fulton" /></a>&nbsp;&nbsp;<a href="https://github.com/joaomdmoura"><img src="https://github.com/joaomdmoura.png" width="50px" alt="joaomdmoura" /></a>&nbsp;&nbsp;<a href="https://github.com/Dradstone"><img src="https://github.com/Dradstone.png" width="50px" alt="Dradstone" /></a>&nbsp;&nbsp;<a href="https://github.com/st617"><img src="https://github.com/st617.png" width="50px" alt="st617" /></a>&nbsp;&nbsp;<a href="https://github.com/wenfengwang"><img src="https://github.com/wenfengwang.png" width="50px" alt="wenfengwang" /></a>&nbsp;&nbsp;<a href="https://github.com/morcos"><img src="https://github.com/morcos.png" width="50px" alt="morcos" /></a>&nbsp;&nbsp;<a href="https://github.com/CrypteorCapital"><img src="https://github.com/CrypteorCapital.png" width="50px" alt="CrypteorCapital" /></a>&nbsp;&nbsp;<a href="https://github.com/jd3655"><img src="https://github.com/jd3655.png" width="50px" alt="jd3655" /></a>&nbsp;&nbsp;<a href="https://github.com/mathewhawkins"><img src="https://github.com/mathewhawkins.png" width="50px" alt="mathewhawkins" /></a>&nbsp;&nbsp;<a href="https://github.com/ZERO-A-ONE"><img src="https://github.com/ZERO-A-ONE.png" width="50px" alt="ZERO-A-ONE" /></a>&nbsp;&nbsp;<a href="https://github.com/MayurVirkar"><img src="https://github.com/MayurVirkar.png" width="50px" alt="MayurVirkar" /></a>&nbsp;&nbsp;<a href="https://github.com/SwftCoins"><img src="https://github.com/SwftCoins.png" width="50px" alt="SwftCoins" /></a>&nbsp;&nbsp;<a href="https://github.com/marv-technology"><img src="https://github.com/marv-technology.png" width="50px" alt="marv-technology" /></a>&nbsp;&nbsp;<a href="https://github.com/cxs"><img src="https://github.com/cxs.png" width="50px" alt="cxs" /></a>&nbsp;&nbsp;<a href="https://github.com/iddelacruz"><img src="https://github.com/iddelacruz.png" width="50px" alt="iddelacruz" /></a>&nbsp;&nbsp;<a href="https://github.com/AryaXAI"><img src="https://github.com/AryaXAI.png" width="50px" alt="AryaXAI" /></a>&nbsp;&nbsp;<a href="https://github.com/lmaugustin"><img src="https://github.com/lmaugustin.png" width="50px" alt="lmaugustin" /></a>&nbsp;&nbsp;<a href="https://github.com/Mr-Bishop42"><img src="https://github.com/Mr-Bishop42.png" width="50px" alt="Mr-Bishop42" /></a>&nbsp;&nbsp;<a href="https://github.com/vixul-accelerator"><img src="https://github.com/vixul-accelerator.png" width="50px" alt="vixul-accelerator" /></a>&nbsp;&nbsp;<a href="https://github.com/TheStoneMX"><img src="https://github.com/TheStoneMX.png" width="50px" alt="TheStoneMX" /></a>&nbsp;&nbsp;<a href="https://github.com/ciscodebs"><img src="https://github.com/ciscodebs.png" width="50px" alt="ciscodebs" /></a>&nbsp;&nbsp;<a href="https://github.com/ntwrite"><img src="https://github.com/ntwrite.png" width="50px" alt="ntwrite" /></a>&nbsp;&nbsp;<a href="https://github.com/DataMetis"><img src="https://github.com/DataMetis.png" width="50px" alt="DataMetis" /></a>&nbsp;&nbsp;<a href="https://github.com/ikarosai"><img src="https://github.com/ikarosai.png" width="50px" alt="ikarosai" /></a>&nbsp;&nbsp;<a href="https://github.com/refinery1"><img src="https://github.com/refinery1.png" width="50px" alt="refinery1" /></a>&nbsp;&nbsp;<a href="https://github.com/MetaPath01"><img src="https://github.com/MetaPath01.png" width="50px" alt="MetaPath01" /></a>&nbsp;&nbsp;<a href="https://github.com/ternary5"><img src="https://github.com/ternary5.png" width="50px" alt="ternary5" /></a>&nbsp;&nbsp;<a href="https://github.com/arjunb023"><img src="https://github.com/arjunb023.png" width="50px" alt="arjunb023" /></a>&nbsp;&nbsp;<a href="https://github.com/yx3110"><img src="https://github.com/yx3110.png" width="50px" alt="yx3110" /></a>&nbsp;&nbsp;<a href="https://github.com/vkozacek"><img src="https://github.com/vkozacek.png" width="50px" alt="vkozacek" /></a>&nbsp;&nbsp;<a href="https://github.com/eelbaz"><img src="https://github.com/eelbaz.png" width="50px" alt="eelbaz" /></a>&nbsp;&nbsp;<a href="https://github.com/rapidstartup"><img src="https://github.com/rapidstartup.png" width="50px" alt="rapidstartup" /></a>&nbsp;&nbsp;<a href="https://github.com/txtr99"><img src="https://github.com/txtr99.png" width="50px" alt="txtr99" /></a>&nbsp;&nbsp;<a href="https://github.com/tob-le-rone"><img src="https://github.com/tob-le-rone.png" width="50px" alt="tob-le-rone" /></a>&nbsp;&nbsp;<a href="https://github.com/neverinstall"><img src="https://github.com/neverinstall.png" width="50px" alt="neverinstall" /></a>&nbsp;&nbsp;<a href="https://github.com/projectonegames"><img src="https://github.com/projectonegames.png" width="50px" alt="projectonegames" /></a>&nbsp;&nbsp;<a href="https://github.com/DailyBotHQ"><img src="https://github.com/DailyBotHQ.png" width="50px" alt="DailyBotHQ" /></a>&nbsp;&nbsp;<a href="https://github.com/comet-ml"><img src="https://github.com/comet-ml.png" width="50px" alt="comet-ml" /></a>&nbsp;&nbsp;<a href="https://github.com/rickscode"><img src="https://github.com/rickscode.png" width="50px" alt="rickscode" /></a>&nbsp;&nbsp;<a href="https://github.com/webbcolton"><img src="https://github.com/webbcolton.png" width="50px" alt="webbcolton" /></a>&nbsp;&nbsp;<a href="https://github.com/MBassi91"><img src="https://github.com/MBassi91.png" width="50px" alt="MBassi91" /></a>&nbsp;&nbsp;</p>

## 🚀 Features

- 🌐 Internet access for searches and information gathering
- 💾 Long-Term and Short-Term memory management
- 🧠 GPT-4 instances for text generation
- 🔗 Access to popular websites and platforms
- 🗃️ File storage and summarization with GPT-3.5

## 📋 Requirements

- Environment (pick one)
  - [VSCode + devcontainer](https://marketplace.visualstudio.com/items?itemName=ms-vscode-remote.remote-containers): It has been configured in the .devcontainer folder and can be used directly
  - Docker
  - Python 3.10 or later (instructions: [for Windows](https://www.tutorialspoint.com/how-to-install-python-in-windows))
- [OpenAI API key](https://platform.openai.com/account/api-keys)

### Optional

- Memory backend (pick one)
  - [Pinecone](https://www.pinecone.io/)
  - [Milvus](https://milvus.io/)
  - [Redis](https://redis.io)
  - [Weaviate](https://weaviate.io)
- ElevenLabs Key (If you want the AI to speak)

## ⚠️ OpenAI API Keys Configuration ⚠️

Obtain your OpenAI API key from: https://platform.openai.com/account/api-keys.

To use OpenAI API key for Auto-GPT, you **NEED** to have billing set up (AKA paid account).

You can set up paid account at https://platform.openai.com/account/billing/overview.

![For OpenAI API key to work, set up paid account at OpenAI API > Billing](./docs/imgs/openai-api-key-billing-paid-account.png)

#### **PLEASE ENSURE YOU HAVE DONE THIS STEP BEFORE PROCEEDING, OTHERWISE NOTHING WILL WORK!**

## 💾 Installation

To install Auto-GPT, follow these steps:

1. Make sure you have all the **requirements** listed above, if not, install/get them

_To execute the following commands, open a CMD, Bash, or Powershell window by navigating to a folder on your computer and typing `CMD` in the folder path at the top, then press enter._

2. Clone the repository: For this step, you need Git installed. Alternatively,
   you can download the [latest stable release](https://github.com/Significant-Gravitas/Auto-GPT/releases/latest) (`Source code (zip)`, bottom of the page).

   ```bash
   git clone https://github.com/Significant-Gravitas/Auto-GPT.git
   ```

3. Navigate to the directory where the repository was downloaded

   ```bash
   cd Auto-GPT
   ```

4. Install the required dependencies

   ```bash
   pip install -r requirements.txt
   ```

5. Configure Auto-GPT

   1. Locate the file named `.env.template` in the main `/Auto-GPT` folder.
   2. Create a copy of this file, called `.env` by removing the `template` extension. The easiest way is to do this in a command prompt/terminal window `cp .env.template .env`.
   3. Open the `.env` file in a text editor. _Note: Files starting with a dot might be hidden by your Operating System._
   4. Find the line that says `OPENAI_API_KEY=`.
   5. After the `"="`, enter your unique OpenAI API Key (without any quotes or spaces).
   6. Enter any other API keys or Tokens for services you would like to utilize.
   7. Save and close the `.env` file.

   By completing these steps, you have properly configured the API Keys for your project.

   - See [OpenAI API Keys Configuration](#openai-api-keys-configuration) to obtain your OpenAI API key.
   - Obtain your ElevenLabs API key from: https://elevenlabs.io. You can view your xi-api-key using the "Profile" tab on the website.
   - If you want to use GPT on an Azure instance, set `USE_AZURE` to `True` and then follow these steps:
     - Rename `azure.yaml.template` to `azure.yaml` and provide the relevant `azure_api_base`, `azure_api_version` and all the deployment IDs for the relevant models in the `azure_model_map` section:
       - `fast_llm_model_deployment_id` - your gpt-3.5-turbo or gpt-4 deployment ID
       - `smart_llm_model_deployment_id` - your gpt-4 deployment ID
       - `embedding_model_deployment_id` - your text-embedding-ada-002 v2 deployment ID
     - Please specify all of these values as double-quoted strings
       ```yaml
       # Replace string in angled brackets (<>) to your own ID
       azure_model_map:
         fast_llm_model_deployment_id: "<my-fast-llm-deployment-id>"
         ...
       ```
     - Details can be found here: https://pypi.org/project/openai/ in the `Microsoft Azure Endpoints` section and here: https://learn.microsoft.com/en-us/azure/cognitive-services/openai/tutorials/embeddings?tabs=command-line for the embedding model.

## 🔧 Usage

1. Run `autogpt` Python module in your terminal.
   On linux or mac:

   ```bash
   # On Linux of Mac:
   ./run.sh start
   # On Windows:
   .\run.bat
   ```
<<<<<<< HEAD

   Running with `--help` after `start` lists all the possible command line arguments you can pass.
=======
   Running with `--help` after `.\run.bat` lists all the possible command line arguments you can pass.
>>>>>>> fdd79223

2. After each action, choose from options to authorize command(s),
   exit the program, or provide feedback to the AI.
   1. Authorize a single command, enter `y`
   2. Authorize a series of _N_ continuous commands, enter `y -N`
   3. Exit the program, enter `n`

### Logs

Activity and error logs are located in the `./output/logs`

To print out debug logs:

```
python -m autogpt --debug
```

### Docker

You can also build this into a docker image and run it:

```bash
docker build -t autogpt .
docker run -it --env-file=./.env -v $PWD/auto_gpt_workspace:/app/auto_gpt_workspace autogpt
```

Or if you have `docker-compose`:

```bash
docker-compose run --build --rm auto-gpt
```

You can pass extra arguments, for instance, running with `--gpt3only` and `--continuous` mode:

```bash
docker run -it --env-file=./.env -v $PWD/auto_gpt_workspace:/app/auto_gpt_workspace autogpt --gpt3only --continuous
```

```bash
docker-compose run --build --rm auto-gpt --gpt3only --continuous
```

### Command Line Arguments

Here are some common arguments you can use when running Auto-GPT:

> Replace anything in angled brackets (<>) to a value you want to specify

- View all available command line arguments
  ```bash
  python -m autogpt --help
  ```
- Run Auto-GPT with a different AI Settings file
  ```bash
  python -m autogpt --ai-settings <filename>
  ```
- Specify a memory backend
  ```bash
  python -m autogpt --use-memory  <memory-backend>
  ```

> **NOTE**: There are shorthands for some of these flags, for example `-m` for `--use-memory`. Use `python -m autogpt --help` for more information

## 🗣️ Speech Mode

Use this to use TTS _(Text-to-Speech)_ for Auto-GPT

```bash
python -m autogpt --speak
```

### List of IDs with names from eleven labs, you can use the name or ID:

- Rachel : 21m00Tcm4TlvDq8ikWAM
- Domi : AZnzlk1XvdvUeBnXmlld
- Bella : EXAVITQu4vr4xnSDxMaL
- Antoni : ErXwobaYiN019PkySvjV
- Elli : MF3mGyEYCl7XYWbV9V6O
- Josh : TxGEqnHWrfWFTfGW9XjX
- Arnold : VR6AewLTigWG4xSOukaG
- Adam : pNInz6obpgDQGcFmaJgB
- Sam : yoZ06aMxZJJ28mfd3POQ

## OpenAI API Keys Configuration

Obtain your OpenAI API key from: https://platform.openai.com/account/api-keys.

To use OpenAI API key for Auto-GPT, you NEED to have billing set up (AKA paid account).

You can set up paid account at https://platform.openai.com/account/billing/overview.

![For OpenAI API key to work, set up paid account at OpenAI API > Billing](./docs/imgs/openai-api-key-billing-paid-account.png)

## 🔍 Google API Keys Configuration

This section is optional, use the official google api if you are having issues with error 429 when running a google search.
To use the `google_official_search` command, you need to set up your Google API keys in your environment variables.

1. Go to the [Google Cloud Console](https://console.cloud.google.com/).
2. If you don't already have an account, create one and log in.
3. Create a new project by clicking on the "Select a Project" dropdown at the top of the page and clicking "New Project". Give it a name and click "Create".
4. Go to the [APIs & Services Dashboard](https://console.cloud.google.com/apis/dashboard) and click "Enable APIs and Services". Search for "Custom Search API" and click on it, then click "Enable".
5. Go to the [Credentials](https://console.cloud.google.com/apis/credentials) page and click "Create Credentials". Choose "API Key".
6. Copy the API key and set it as an environment variable named `GOOGLE_API_KEY` on your machine. See setting up environment variables below.
7. [Enable](https://console.developers.google.com/apis/api/customsearch.googleapis.com) the Custom Search API on your project. (Might need to wait few minutes to propagate)
8. Go to the [Custom Search Engine](https://cse.google.com/cse/all) page and click "Add".
9. Set up your search engine by following the prompts. You can choose to search the entire web or specific sites.
10. Once you've created your search engine, click on "Control Panel" and then "Basics". Copy the "Search engine ID" and set it as an environment variable named `CUSTOM_SEARCH_ENGINE_ID` on your machine. See setting up environment variables below.

_Remember that your free daily custom search quota allows only up to 100 searches. To increase this limit, you need to assign a billing account to the project to profit from up to 10K daily searches._

### Setting up environment variables

For Windows Users:

```bash
setx GOOGLE_API_KEY "YOUR_GOOGLE_API_KEY"
setx CUSTOM_SEARCH_ENGINE_ID "YOUR_CUSTOM_SEARCH_ENGINE_ID"
```

For macOS and Linux users:

```bash
export GOOGLE_API_KEY="YOUR_GOOGLE_API_KEY"
export CUSTOM_SEARCH_ENGINE_ID="YOUR_CUSTOM_SEARCH_ENGINE_ID"
```

## Setting Your Cache Type

By default, Auto-GPT is going to use LocalCache instead of redis or Pinecone.

To switch to either, change the `MEMORY_BACKEND` env variable to the value that you want:

- `local` (default) uses Chroma, which runs in-memory, with no setup needed
- `pinecone` uses the Pinecone.io account you configured in your ENV settings
- `redis` will use the redis cache that you configured
- `milvus` will use the milvus cache that you configured
- `weaviate` will use the weaviate cache that you configured

### Local Setup

Locally, AutoGPT uses [Chroma](https://github.com/chroma-core/chroma/), which persists to a local parquet file, with no setup needed.

By default, AutoGPT also uses [Sentence Transformers](https://docs.trychroma.com/embeddings#default-sentence-transformers) to embed your data and queries (which doesn't cost anything and has no network latency), but you can also specify your choice of [OpenAI embedding model](https://platform.openai.com/docs/guides/embeddings/what-are-embeddings) (will use Azure's version instead if you set `USE_AZURE` env variable):

```
OPENAI_EMBEDDINGS_MODEL=text-embedding-ada-002
```

## Memory Backend Setup

### Redis Setup

> _**CAUTION**_ \
> This is not intended to be publicly accessible and lacks security measures. Therefore, avoid exposing Redis to the internet without a password or at all

1. Install docker (or Docker Desktop on Windows)
2. Launch Redis container
   ```bash
   docker run -d --name redis-stack-server -p 6379:6379 redis/redis-stack-server:latest
   ```
   > See https://hub.docker.com/r/redis/redis-stack-server for setting a password and additional configuration.
3. Set the following settings in `.env`

   > Replace **PASSWORD** in angled brackets (<>)

   ```bash
   MEMORY_BACKEND=redis
   REDIS_HOST=localhost
   REDIS_PORT=6379
   REDIS_PASSWORD=<PASSWORD>
   ```

   You can optionally set `WIPE_REDIS_ON_START=False` to persist memory stored in Redis.

You can specify the memory index for redis using the following:

```bash
MEMORY_INDEX=<WHATEVER>
```

### Pinecone API Key Setup

Pinecone enables the storage of vast amounts of vector-based memory, allowing for only relevant memories to be loaded for the agent at any given time.

1. Go to [pinecone](https://app.pinecone.io/) and make an account if you don't already have one.
2. Choose the `Starter` plan to avoid being charged.
3. Find your API key and region under the default project in the left sidebar.

In the `.env` file set:

- `PINECONE_API_KEY`
- `PINECONE_ENV` (example: _"us-east4-gcp"_)
- `MEMORY_BACKEND=pinecone`

Alternatively, you can set them from the command line (advanced):

For Windows Users:

```bash
setx PINECONE_API_KEY "<YOUR_PINECONE_API_KEY>"
setx PINECONE_ENV "<YOUR_PINECONE_REGION>" # e.g: "us-east4-gcp"
setx MEMORY_BACKEND "pinecone"
```

For macOS and Linux users:

```bash
export PINECONE_API_KEY="<YOUR_PINECONE_API_KEY>"
export PINECONE_ENV="<YOUR_PINECONE_REGION>" # e.g: "us-east4-gcp"
export MEMORY_BACKEND="pinecone"
```

### Milvus Setup

[Milvus](https://milvus.io/) is an open-source, highly scalable vector database to store huge amounts of vector-based memory and provide fast relevant search.

- setup milvus database, keep your pymilvus version and milvus version same to avoid compatible issues.
  - setup by open source [Install Milvus](https://milvus.io/docs/install_standalone-operator.md)
  - or setup by [Zilliz Cloud](https://zilliz.com/cloud)
- set `MILVUS_ADDR` in `.env` to your milvus address `host:ip`.
- set `MEMORY_BACKEND` in `.env` to `milvus` to enable milvus as backend.

**Optional:**

- set `MILVUS_COLLECTION` in `.env` to change milvus collection name as you want, `autogpt` is the default name.

### Weaviate Setup

[Weaviate](https://weaviate.io/) is an open-source vector database. It allows to store data objects and vector embeddings from ML-models and scales seamlessly to billion of data objects. [An instance of Weaviate can be created locally (using Docker), on Kubernetes or using Weaviate Cloud Services](https://weaviate.io/developers/weaviate/quickstart).
Although still experimental, [Embedded Weaviate](https://weaviate.io/developers/weaviate/installation/embedded) is supported which allows the Auto-GPT process itself to start a Weaviate instance. To enable it, set `USE_WEAVIATE_EMBEDDED` to `True` and make sure you `pip install "weaviate-client>=3.15.4"`.

#### Install the Weaviate client

Install the Weaviate client before usage.

```
$ pip install weaviate-client
```

#### Setting up environment variables

In your `.env` file set the following:

```
MEMORY_BACKEND=weaviate
WEAVIATE_HOST="127.0.0.1" # the IP or domain of the running Weaviate instance
WEAVIATE_PORT="8080"
WEAVIATE_PROTOCOL="http"
WEAVIATE_USERNAME="your username"
WEAVIATE_PASSWORD="your password"
WEAVIATE_API_KEY="your weaviate API key if you have one"
WEAVIATE_EMBEDDED_PATH="/home/me/.local/share/weaviate" # this is optional and indicates where the data should be persisted when running an embedded instance
USE_WEAVIATE_EMBEDDED=False # set to True to run Embedded Weaviate
MEMORY_INDEX="Autogpt" # name of the index to create for the application
```

## View Memory Usage

View memory usage by using the `--debug` flag :)

## 🧠 Memory pre-seeding

Memory pre-seeding allows you to ingest files into memory and pre-seed it before running Auto-GPT.

```bash
# python data_ingestion.py -h
usage: data_ingestion.py [-h] (--file FILE | --dir DIR) [--init] [--overlap OVERLAP] [--max_length MAX_LENGTH]

Ingest a file or a directory with multiple files into memory. Make sure to set your .env before running this script.

options:

```

-h, --help show this help message and exit
--file FILE The file to ingest.
--dir DIR The directory containing the files to ingest.
--init Init the memory and wipe its content (default: False)
--overlap OVERLAP The overlap size between chunks when ingesting files (default: 200)
--max_length MAX_LENGTH The max_length of each chunk when ingesting files (default: 4000)

```

# python data_ingestion.py --dir DataFolder --init --overlap 100 --max_length 2000
```

In the example above, the script initializes the memory, ingests all files within the `Auto-Gpt/autogpt/auto_gpt_workspace/DataFolder` directory into memory with an overlap between chunks of 100 and a maximum length of each chunk of 2000.

Note that you can also use the `--file` argument to ingest a single file into memory and that data_ingestion.py will only ingest files within the `/auto_gpt_workspace` directory.

The DIR path is relative to the auto_gpt_workspace directory, so `python data_ingestion.py --dir . --init` will ingest everything in `auto_gpt_workspace` directory.

You can adjust the `max_length` and overlap parameters to fine-tune the way the docuents are presented to the AI when it "recall" that memory:

- Adjusting the overlap value allows the AI to access more contextual information from each chunk when recalling information, but will result in more chunks being created and therefore increase memory backend usage and OpenAI API requests.
- Reducing the `max_length` value will create more chunks, which can save prompt tokens by allowing for more message history in the context, but will also increase the number of chunks.
- Increasing the `max_length` value will provide the AI with more contextual information from each chunk, reducing the number of chunks created and saving on OpenAI API requests. However, this may also use more prompt tokens and decrease the overall context available to the AI.

Memory pre-seeding is a technique for improving AI accuracy by ingesting relevant data into its memory. Chunks of data are split and added to memory, allowing the AI to access them quickly and generate more accurate responses. It's useful for large datasets or when specific information needs to be accessed quickly. Examples include ingesting API or GitHub documentation before running Auto-GPT.

⚠️ If you use Redis as your memory, make sure to run Auto-GPT with the `WIPE_REDIS_ON_START=False` in your `.env` file.

⚠️For other memory backend, we currently forcefully wipe the memory when starting Auto-GPT. To ingest data with those memory backend, you can call the `data_ingestion.py` script anytime during an Auto-GPT run.

Memories will be available to the AI immediately as they are ingested, even if ingested while Auto-GPT is running.

## 💀 Continuous Mode ⚠️

Run the AI **without** user authorization, 100% automated.
Continuous mode is NOT recommended.
It is potentially dangerous and may cause your AI to run forever or carry out actions you would not usually authorize.
Use at your own risk.

1. Run the `autogpt` python module in your terminal:

   ```bash
   python -m autogpt --speak --continuous
   ```

2. To exit the program, press Ctrl + C

## GPT3.5 ONLY Mode

If you don't have access to the GPT4 api, this mode will allow you to use Auto-GPT!

```bash
python -m autogpt --speak --gpt3only
```

It is recommended to use a virtual machine for tasks that require high security measures to prevent any potential harm to the main computer's system and data.

## 🖼 Image Generation

By default, Auto-GPT uses DALL-e for image generation. To use Stable Diffusion, a [Hugging Face API Token](https://huggingface.co/settings/tokens) is required.

Once you have a token, set these variables in your `.env`:

```bash
IMAGE_PROVIDER=sd
HUGGINGFACE_API_TOKEN="YOUR_HUGGINGFACE_API_TOKEN"
```

## Selenium

```bash
sudo Xvfb :10 -ac -screen 0 1024x768x24 & DISPLAY=:10 <YOUR_CLIENT>
```

## ⚠️ Limitations

This experiment aims to showcase the potential of GPT-4 but comes with some limitations:

1. Not a polished application or product, just an experiment
2. May not perform well in complex, real-world business scenarios. In fact, if it actually does, please share your results!
3. Quite expensive to run, so set and monitor your API key limits with OpenAI!

## 🛡 Disclaimer

Disclaimer
This project, Auto-GPT, is an experimental application and is provided "as-is" without any warranty, express or implied. By using this software, you agree to assume all risks associated with its use, including but not limited to data loss, system failure, or any other issues that may arise.

The developers and contributors of this project do not accept any responsibility or liability for any losses, damages, or other consequences that may occur as a result of using this software. You are solely responsible for any decisions and actions taken based on the information provided by Auto-GPT.

**Please note that the use of the GPT-4 language model can be expensive due to its token usage.** By utilizing this project, you acknowledge that you are responsible for monitoring and managing your own token usage and the associated costs. It is highly recommended to check your OpenAI API usage regularly and set up any necessary limits or alerts to prevent unexpected charges.

As an autonomous experiment, Auto-GPT may generate content or take actions that are not in line with real-world business practices or legal requirements. It is your responsibility to ensure that any actions or decisions made based on the output of this software comply with all applicable laws, regulations, and ethical standards. The developers and contributors of this project shall not be held responsible for any consequences arising from the use of this software.

By using Auto-GPT, you agree to indemnify, defend, and hold harmless the developers, contributors, and any affiliated parties from and against any and all claims, damages, losses, liabilities, costs, and expenses (including reasonable attorneys' fees) arising from your use of this software or your violation of these terms.

## 🐦 Connect with Us on Twitter

Stay up-to-date with the latest news, updates, and insights about Auto-GPT by following our Twitter accounts. Engage with the developer and the AI's own account for interesting discussions, project updates, and more.

- **Developer**: Follow [@siggravitas](https://twitter.com/siggravitas) for insights into the development process, project updates, and related topics from the creator of Entrepreneur-GPT.
- **Entrepreneur-GPT**: Join the conversation with the AI itself by following [@En_GPT](https://twitter.com/En_GPT). Share your experiences, discuss the AI's outputs, and engage with the growing community of users.

We look forward to connecting with you and hearing your thoughts, ideas, and experiences with Auto-GPT. Join us on Twitter and let's explore the future of AI together!

<p align="center">
  <a href="https://star-history.com/#Torantulino/auto-gpt&Date">
    <img src="https://api.star-history.com/svg?repos=Torantulino/auto-gpt&type=Date" alt="Star History Chart">
  </a>
</p>

## Run tests

To run all tests, run the following command:

```bash
pytest

```

To run just without integration tests:

```
pytest --without-integration
```

To run just without slow integration tests:

```
pytest --without-slow-integration
```

To run tests and see coverage, run the following command:

```bash
pytest --cov=autogpt --without-integration --without-slow-integration
```

## Run linter

This project uses [flake8](https://flake8.pycqa.org/en/latest/) for linting. We currently use the following rules: `E303,W293,W291,W292,E305,E231,E302`. See the [flake8 rules](https://www.flake8rules.com/) for more information.

To run the linter, run the following command:

```bash
flake8 autogpt/ tests/

# Or, if you want to run flake8 with the same configuration as the CI:
flake8 autogpt/ tests/ --select E303,W293,W291,W292,E305,E231,E302
```<|MERGE_RESOLUTION|>--- conflicted
+++ resolved
@@ -143,12 +143,8 @@
    # On Windows:
    .\run.bat
    ```
-<<<<<<< HEAD
-
-   Running with `--help` after `start` lists all the possible command line arguments you can pass.
-=======
+
    Running with `--help` after `.\run.bat` lists all the possible command line arguments you can pass.
->>>>>>> fdd79223
 
 2. After each action, choose from options to authorize command(s),
    exit the program, or provide feedback to the AI.

from __future__ import annotations

from typing import Callable, Iterator, Optional

from pydantic import BaseModel

from forge.agent.components import ConfigurableComponent
from forge.agent.protocols import AfterExecute, AfterParse, MessageProvider
from forge.llm.prompting.utils import indent
from forge.llm.providers import ChatMessage, MultiProvider
<<<<<<< HEAD
from forge.llm.providers.schema import ToolResultMessage

if TYPE_CHECKING:
    from forge.config.config import Config
=======
from forge.llm.providers.multi import ModelName
from forge.llm.providers.openai import OpenAIModelName
from forge.llm.providers.schema import ToolResultMessage
>>>>>>> 6d9f564d

from .model import ActionResult, AnyProposal, Episode, EpisodicActionHistory


class ActionHistoryConfiguration(BaseModel):
    model_name: ModelName = OpenAIModelName.GPT3
    """Name of the llm model used to compress the history"""
    max_tokens: int = 1024
    """Maximum number of tokens to use up with generated history messages"""
    spacy_language_model: str = "en_core_web_sm"
    """Language model used for summary chunking using spacy"""
    full_message_count: int = 4
    """Number of latest non-summarized messages to include in the history"""


class ActionHistoryComponent(
    MessageProvider,
    AfterParse[AnyProposal],
    AfterExecute,
    ConfigurableComponent[ActionHistoryConfiguration],
):
    """Keeps track of the event history and provides a summary of the steps."""

    config_class = ActionHistoryConfiguration

    def __init__(
        self,
        event_history: EpisodicActionHistory[AnyProposal],
        count_tokens: Callable[[str], int],
        llm_provider: MultiProvider,
        config: Optional[ActionHistoryConfiguration] = None,
    ) -> None:
        ConfigurableComponent.__init__(self, config)
        self.event_history = event_history
        self.count_tokens = count_tokens
        self.llm_provider = llm_provider

    def get_messages(self) -> Iterator[ChatMessage]:
        messages: list[ChatMessage] = []
        step_summaries: list[str] = []
        tokens: int = 0
        n_episodes = len(self.event_history.episodes)

<<<<<<< HEAD
        # Include a summary for all except the latest 4 steps
        for i, episode in enumerate(reversed(self.event_history.episodes)):
            # Use full format for the latest 4 steps, summary or format for older steps
            if i < 4:
=======
        # Include a summary for all except a few latest steps
        for i, episode in enumerate(reversed(self.event_history.episodes)):
            # Use full format for a few steps, summary or format for older steps
            if i < self.config.full_message_count:
>>>>>>> 6d9f564d
                messages.insert(0, episode.action.raw_message)
                tokens += self.count_tokens(str(messages[0]))  # HACK
                if episode.result:
                    result_message = self._make_result_message(episode, episode.result)
                    messages.insert(1, result_message)
                    tokens += self.count_tokens(str(result_message))  # HACK
                continue
            elif episode.summary is None:
                step_content = indent(episode.format(), 2).strip()
            else:
                step_content = episode.summary

            step = f"* Step {n_episodes - i}: {step_content}"

<<<<<<< HEAD
            if self.max_tokens and self.count_tokens:
                step_tokens = self.count_tokens(step)
                if tokens + step_tokens > self.max_tokens:
=======
            if self.config.max_tokens and self.count_tokens:
                step_tokens = self.count_tokens(step)
                if tokens + step_tokens > self.config.max_tokens:
>>>>>>> 6d9f564d
                    break
                tokens += step_tokens

            step_summaries.insert(0, step)

        if step_summaries:
            step_summaries_fmt = "\n\n".join(step_summaries)
            yield ChatMessage.system(
                f"## Progress on your Task so far\n"
                "Here is a summary of the steps that you have executed so far, "
                "use this as your consideration for determining the next action!\n"
                f"{step_summaries_fmt}"
            )

        yield from messages

    def after_parse(self, result: AnyProposal) -> None:
        self.event_history.register_action(result)

    async def after_execute(self, result: ActionResult) -> None:
        self.event_history.register_result(result)
        await self.event_history.handle_compression(
            self.llm_provider, self.config.model_name, self.config.spacy_language_model
        )

    @staticmethod
    def _make_result_message(episode: Episode, result: ActionResult) -> ChatMessage:
        if result.status == "success":
            return (
                ToolResultMessage(
                    content=str(result.outputs),
                    tool_call_id=episode.action.raw_message.tool_calls[0].id,
                )
                if episode.action.raw_message.tool_calls
                else ChatMessage.user(
                    f"{episode.action.use_tool.name} returned: "
                    + (
                        f"```\n{result.outputs}\n```"
                        if "\n" in str(result.outputs)
                        else f"`{result.outputs}`"
                    )
                )
            )
        elif result.status == "error":
            return (
                ToolResultMessage(
                    content=f"{result.reason}\n\n{result.error or ''}".strip(),
                    is_error=True,
                    tool_call_id=episode.action.raw_message.tool_calls[0].id,
                )
                if episode.action.raw_message.tool_calls
                else ChatMessage.user(
                    f"{episode.action.use_tool.name} raised an error: ```\n"
                    f"{result.reason}\n"
                    "```"
                )
            )
        else:
            return ChatMessage.user(result.feedback)

    def _compile_progress(
        self,
        episode_history: list[Episode[AnyProposal]],
        max_tokens: Optional[int] = None,
        count_tokens: Optional[Callable[[str], int]] = None,
    ) -> str:
        if max_tokens and not count_tokens:
            raise ValueError("count_tokens is required if max_tokens is set")

        steps: list[str] = []
        tokens: int = 0
        n_episodes = len(episode_history)

        for i, episode in enumerate(reversed(episode_history)):
            # Use full format for a few latest steps, summary or format for older steps
            if i < self.config.full_message_count or episode.summary is None:
                step_content = indent(episode.format(), 2).strip()
            else:
                step_content = episode.summary

            step = f"* Step {n_episodes - i}: {step_content}"

            if max_tokens and count_tokens:
                step_tokens = count_tokens(step)
                if tokens + step_tokens > max_tokens:
                    break
                tokens += step_tokens

            steps.insert(0, step)

        return "\n\n".join(steps)<|MERGE_RESOLUTION|>--- conflicted
+++ resolved
@@ -8,16 +8,9 @@
 from forge.agent.protocols import AfterExecute, AfterParse, MessageProvider
 from forge.llm.prompting.utils import indent
 from forge.llm.providers import ChatMessage, MultiProvider
-<<<<<<< HEAD
-from forge.llm.providers.schema import ToolResultMessage
-
-if TYPE_CHECKING:
-    from forge.config.config import Config
-=======
 from forge.llm.providers.multi import ModelName
 from forge.llm.providers.openai import OpenAIModelName
 from forge.llm.providers.schema import ToolResultMessage
->>>>>>> 6d9f564d
 
 from .model import ActionResult, AnyProposal, Episode, EpisodicActionHistory
 
@@ -61,17 +54,10 @@
         tokens: int = 0
         n_episodes = len(self.event_history.episodes)
 
-<<<<<<< HEAD
-        # Include a summary for all except the latest 4 steps
-        for i, episode in enumerate(reversed(self.event_history.episodes)):
-            # Use full format for the latest 4 steps, summary or format for older steps
-            if i < 4:
-=======
         # Include a summary for all except a few latest steps
         for i, episode in enumerate(reversed(self.event_history.episodes)):
             # Use full format for a few steps, summary or format for older steps
             if i < self.config.full_message_count:
->>>>>>> 6d9f564d
                 messages.insert(0, episode.action.raw_message)
                 tokens += self.count_tokens(str(messages[0]))  # HACK
                 if episode.result:
@@ -86,15 +72,9 @@
 
             step = f"* Step {n_episodes - i}: {step_content}"
 
-<<<<<<< HEAD
-            if self.max_tokens and self.count_tokens:
-                step_tokens = self.count_tokens(step)
-                if tokens + step_tokens > self.max_tokens:
-=======
             if self.config.max_tokens and self.count_tokens:
                 step_tokens = self.count_tokens(step)
                 if tokens + step_tokens > self.config.max_tokens:
->>>>>>> 6d9f564d
                     break
                 tokens += step_tokens
 

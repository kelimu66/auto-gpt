--- conflicted
+++ resolved
@@ -51,11 +51,7 @@
 tenacity = "^8.2.2"
 tiktoken = ">=0.7.0,<1.0.0"
 toml = "^0.10.2"
-<<<<<<< HEAD
-uvicorn = { extras = ["standard"], version = "^0.30.1" }
-=======
-uvicorn = ">=0.23.2,<1"
->>>>>>> 39f70b0c
+uvicorn = { extras = ["standard"], version = ">=0.23.2,<1" }
 watchdog = "4.0.0"
 webdriver-manager = "^4.0.1"
 

--- conflicted
+++ resolved
@@ -1,28 +1,20 @@
-import type { Config } from 'tailwindcss';
+import type { Config } from "tailwindcss";
 
 const config = {
-  darkMode: ['class'],
-  content: ['./src/**/*.{ts,tsx}'],
-  prefix: '',
+  darkMode: ["class"],
+  content: [
+    './src/**/*.{ts,tsx}',
+  ],
+  prefix: "",
   theme: {
     container: {
       center: true,
-      padding: '2rem',
+      padding: "2rem",
       screens: {
-        '2xl': '1400px',
+        "2xl": "1400px",
       },
     },
     extend: {
-<<<<<<< HEAD
-      keyframes: {
-        'accordion-down': {
-          from: { height: '0' },
-          to: { height: 'var(--radix-accordion-content-height)' },
-        },
-        'accordion-up': {
-          from: { height: 'var(--radix-accordion-content-height)' },
-          to: { height: '0' },
-=======
       fontFamily: {
         sans: ['var(--font-geist-sans)'],
         mono: ['var(--font-geist-mono)']
@@ -56,23 +48,16 @@
         popover: {
           DEFAULT: 'hsl(var(--popover))',
           foreground: 'hsl(var(--popover-foreground))'
->>>>>>> edf84fb9
         },
         card: {
           DEFAULT: 'hsl(var(--card))',
           foreground: 'hsl(var(--card-foreground))'
         }
       },
-<<<<<<< HEAD
-      animation: {
-        'accordion-down': 'accordion-down 0.2s ease-out',
-        'accordion-up': 'accordion-up 0.2s ease-out',
-=======
       borderRadius: {
         lg: 'var(--radius)',
         md: 'calc(var(--radius) - 2px)',
         sm: 'calc(var(--radius) - 4px)'
->>>>>>> edf84fb9
       },
       keyframes: {
         'accordion-down': {
@@ -90,7 +75,7 @@
       }
     }
   },
-  plugins: [require('tailwindcss-animate')],
+  plugins: [require("tailwindcss-animate")],
 } satisfies Config;
 
 export default config;
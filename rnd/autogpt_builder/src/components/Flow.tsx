"use client";
import React, { useState, useCallback, useEffect, useMemo } from 'react';
import ReactFlow, {
  addEdge,
  applyNodeChanges,
  applyEdgeChanges,
  Node,
  Edge,
  OnNodesChange,
  OnEdgesChange,
  OnConnect,
  NodeTypes,
  Connection,
} from 'reactflow';
import 'reactflow/dist/style.css';
import CustomNode from './CustomNode';
import './flow.css';
import AutoGPTServerAPI, { Block, Flow } from '@/lib/autogpt_server_api';
import { ObjectSchema } from '@/lib/types';
import { Button } from './ui/button';
import { Input } from './ui/input';

type CustomNodeData = {
  blockType: string;
  title: string;
  inputSchema: ObjectSchema;
  outputSchema: ObjectSchema;
  hardcodedValues: { [key: string]: any };
  setHardcodedValues: (values: { [key: string]: any }) => void;
  connections: Array<{ source: string; sourceHandle: string; target: string; targetHandle: string }>;
  isPropertiesOpen: boolean;
  status?: string;
  output_data?: any;
  block_id: string;
};

const Sidebar: React.FC<{isOpen: boolean, availableNodes: Block[], addNode: (id: string, name: string) => void}> =
  ({isOpen, availableNodes, addNode}) => {
  const [searchQuery, setSearchQuery] = useState('');

  if (!isOpen) return null;

  const filteredNodes = availableNodes.filter(node =>
    node.name.toLowerCase().includes(searchQuery.toLowerCase())
  );

  return (
    <div className={`sidebar dark-theme ${isOpen ? 'open' : ''}`}>
      <h3>Nodes</h3>
      <Input
        type="text"
        placeholder="Search nodes..."
        value={searchQuery}
        onChange={(e) => setSearchQuery(e.target.value)}
      />
      {filteredNodes.map((node) => (
        <div key={node.id} className="sidebarNodeRowStyle dark-theme">
          <span>{node.name}</span>
          <Button onClick={() => addNode(node.id, node.name)}>Add</Button>
        </div>
      ))}
    </div>
  );
};

const Flow: React.FC<{ flowID?: string; className?: string }> = ({
  flowID,
  className,
}) => {
  const [nodes, setNodes] = useState<Node<CustomNodeData>[]>([]);
  const [edges, setEdges] = useState<Edge[]>([]);
  const [nodeId, setNodeId] = useState<number>(1);
  const [availableNodes, setAvailableNodes] = useState<Block[]>([]);
  const [agentId, setAgentId] = useState<string | null>(null);
  const [isSidebarOpen, setIsSidebarOpen] = useState(true);
  const [agentName, setAgentName] = useState<string>('');
  const [agentDescription, setAgentDescription] = useState<string>('');

  const apiUrl = 'http://localhost:8000';
  const api = new AutoGPTServerAPI(apiUrl);

  useEffect(() => {
    api.getBlocks()
      .then(blocks => setAvailableNodes(blocks))
      .catch();
  }, []);

  // Load existing flow
  useEffect(() => {
    if (!flowID || availableNodes.length == 0) return;

    api.getFlow(flowID)
      .then(flow => loadFlow(flow));
  }, [flowID, availableNodes]);

  const nodeTypes: NodeTypes = useMemo(() => ({ custom: CustomNode }), []);

  const onNodesChange: OnNodesChange = useCallback(
    (changes) => setNodes((nds) => applyNodeChanges(changes, nds)),
    []
  );

  const onEdgesChange: OnEdgesChange = useCallback(
    (changes) => setEdges((eds) => applyEdgeChanges(changes, eds)),
    []
  );

  const onConnect: OnConnect = useCallback(
    (connection: Connection) => {
      setEdges((eds) => addEdge(connection, eds));
      setNodes((nds) =>
        nds.map((node) => {
          if (node.id === connection.target) {
            return {
              ...node,
              data: {
                ...node.data,
                connections: [
                  ...node.data.connections,
                  {
                    source: connection.source,
                    sourceHandle: connection.sourceHandle,
                    target: connection.target,
                    targetHandle: connection.targetHandle,
                  } as { source: string; sourceHandle: string; target: string; targetHandle: string },
                ],
              },
            };
          }
          return node;
        })
      );
    },
    [setEdges, setNodes]
  );

  const addNode = (blockId: string, nodeType: string) => {
    const nodeSchema = availableNodes.find(node => node.id === blockId);
    if (!nodeSchema) {
      console.error(`Schema not found for block ID: ${blockId}`);
      return;
    }

    const newNode: Node<CustomNodeData> = {
      id: nodeId.toString(),
      type: 'custom',
      position: { x: Math.random() * 400, y: Math.random() * 400 },
      data: {
        blockType: nodeType,
        title: `${nodeType} ${nodeId}`,
        inputSchema: nodeSchema.inputSchema,
        outputSchema: nodeSchema.outputSchema,
        hardcodedValues: {},
        setHardcodedValues: (values: { [key: string]: any }) => {
          setNodes((nds) => nds.map((node) =>
            node.id === newNode.id
              ? { ...node, data: { ...node.data, hardcodedValues: values } }
              : node
          ));
        },
        connections: [],
        isPropertiesOpen: false,
        block_id: blockId,
      },
    };

    setNodes((nds) => [...nds, newNode]);
    setNodeId((prevId) => prevId + 1);
  };

  function loadFlow(flow: Flow) {
    setAgentId(flow.id);

    setNodes(flow.nodes.map(node => {
      const block = availableNodes.find(block => block.id === node.block_id)!;
      const newNode = {
        id: node.id,
        type: 'custom',
        position: { x: node.metadata.position.x, y: node.metadata.position.y },
        data: {
          block_id: block.id,
          blockType: block.name,
          title: `${block.name} ${node.id}`,
          inputSchema: block.inputSchema,
          outputSchema: block.outputSchema,
          hardcodedValues: {},
          setHardcodedValues: (values: { [key: string]: any; }) => {
            setNodes((nds) => nds.map((node) => node.id === newNode.id
              ? { ...node, data: { ...node.data, hardcodedValues: values } }
              : node
            ));
          },
          connections: [],
          isPropertiesOpen: false,
        },
      };
      return newNode;
    }));

    setEdges(flow.links.map(link => ({
      id: `${link.source_id}_${link.source_name}_${link.sink_id}_${link.sink_name}`,
      source: link.source_id,
      target: link.sink_id,
      sourceHandle: link.source_name || undefined,
      targetHandle: link.sink_name || undefined
    })));
  }

  const prepareNodeInputData = (node: Node<CustomNodeData>, allNodes: Node<CustomNodeData>[], allEdges: Edge[]) => {
    console.log("Preparing input data for node:", node.id, node.data.blockType);

    const blockSchema = availableNodes.find(n => n.id === node.data.block_id)?.inputSchema;

    if (!blockSchema) {
      console.error(`Schema not found for block ID: ${node.data.block_id}`);
      return {};
    }

    const getNestedData = (schema: ObjectSchema, values: { [key: string]: any }): { [key: string]: any } => {
      let inputData: { [key: string]: any } = {};

      if (schema.properties) {
        Object.keys(schema.properties).forEach((key) => {
          if (values[key] !== undefined) {
            if (schema.properties[key].type === 'object') {
              inputData[key] = getNestedData(schema.properties[key], values[key]);
            } else {
              inputData[key] = values[key];
            }
          }
        });
      }

      if (schema.additionalProperties) {
        inputData = { ...inputData, ...values };
      }

      return inputData;
    };

    let inputData = getNestedData(blockSchema, node.data.hardcodedValues);

    // Get data from connected nodes
    const incomingEdges = allEdges.filter(edge => edge.target === node.id);
    incomingEdges.forEach(edge => {
      const sourceNode = allNodes.find(n => n.id === edge.source);
      if (sourceNode && sourceNode.data.output_data) {
        const outputKey = Object.keys(sourceNode.data.output_data)[0]; // Assuming single output
        inputData[edge.targetHandle as string] = sourceNode.data.output_data[outputKey];
      }
    });

    // Filter out any inputs that are not in the block's schema
    Object.keys(inputData).forEach(key => {
      if (!blockSchema.properties[key]) {
        delete inputData[key];
      }
    });

    console.log(`Final prepared input for ${node.data.blockType} (${node.id}):`, inputData);
    return inputData;
  };


  const runAgent = async () => {
    try {
      console.log("All nodes before formatting:", nodes);
      const blockIdToNodeIdMap = {};

      const formattedNodes = nodes.map(node => {
        blockIdToNodeIdMap[node.data.block_id] = node.id;
        const inputDefault = prepareNodeInputData(node, nodes, edges);
        const inputNodes = edges
          .filter(edge => edge.target === node.id)
          .map(edge => ({
            name: edge.targetHandle || '',
            node_id: edge.source,
          }));

        const outputNodes = edges
          .filter(edge => edge.source === node.id)
          .map(edge => ({
            name: edge.sourceHandle || '',
            node_id: edge.target,
          }));

        return {
          id: node.id,
          block_id: node.data.block_id,
          input_default: inputDefault,
          input_nodes: inputNodes,
          output_nodes: outputNodes,
          metadata: { position: node.position }
        };
      });

      const links = edges.map(edge => ({
        source_id: edge.source,
        sink_id: edge.target,
        source_name: edge.sourceHandle || '',
        sink_name: edge.targetHandle || ''
      }));

      const payload = {
        id: agentId || '',
        name: agentName || 'Agent Name',
        description: agentDescription || 'Agent Description',
        nodes: formattedNodes,
        links: links  // Ensure this field is included
      };

      const createData = await api.createFlow(payload);
      const newAgentId = createData.id;
      setAgentId(newAgentId);
      console.log('Response from the API:', JSON.stringify(createData, null, 2));

      // Update the node IDs in the frontend
      const updatedNodes = createData.nodes.map(backendNode => {
        const frontendNodeId = blockIdToNodeIdMap[backendNode.block_id];
        return {
          ...nodes.find(node => node.id === frontendNodeId),
          id: backendNode.id,
          position: backendNode.metadata.position,
        };
      });

      setNodes(updatedNodes);

      const executeData = await api.executeFlow(newAgentId);
      const runId = executeData.id;

      const pollExecution = async () => {
        const data = await api.getFlowExecutionInfo(newAgentId, runId);
        updateNodesWithExecutionData(data);

        if (data.every((node) => node.status === 'COMPLETED')) {
          console.log('All nodes completed execution');
        } else {
          setTimeout(pollExecution, 1000);
        }
      };

      pollExecution();

    } catch (error) {
      console.error('Error running agent:', error);
    }
  };


const updateNodesWithExecutionData = (executionData: any[]) => {
  setNodes((nds) =>
    nds.map((node) => {
      const nodeExecution = executionData.find((exec) => exec.node_id === node.id);
      if (nodeExecution) {
        return {
          ...node,
          data: {
            ...node.data,
            status: nodeExecution.status,
            output_data: nodeExecution.output_data,
            isPropertiesOpen: true,
          },
        };
      }
      return node;
    })
  );
};

  const toggleSidebar = () => setIsSidebarOpen(!isSidebarOpen);

  return (
<<<<<<< HEAD
    <div className={className}>
      <button
=======
    <div style={{ height: '100vh', width: '100%' }}>
      <Button
>>>>>>> 0a28c72b
        onClick={toggleSidebar}
        style={{
          position: 'absolute',
          left: isSidebarOpen ? '260px' : '10px',
          top: '10px',
          zIndex: 10000,
          transition: 'left 0.3s'
        }}
      >
        {isSidebarOpen ? 'Hide Sidebar' : 'Show Sidebar'}
      </Button>
      <Sidebar isOpen={isSidebarOpen} availableNodes={availableNodes} addNode={addNode} />
      <ReactFlow
        nodes={nodes}
        edges={edges}
        onNodesChange={onNodesChange}
        onEdgesChange={onEdgesChange}
        onConnect={onConnect}
        nodeTypes={nodeTypes}
      >
        <div style={{ position: 'absolute', right: 10, zIndex: 4 }}>
          <Input 
            type="text" 
            placeholder="Agent Name" 
            value={agentName} 
            onChange={(e) => setAgentName(e.target.value)} 
          />
          <Input 
            type="text" 
            placeholder="Agent Description" 
            value={agentDescription} 
            onChange={(e) => setAgentDescription(e.target.value)} 
          />
          <Button onClick={runAgent}>Run Agent</Button>
        </div>
      </ReactFlow>
    </div>
  );
};

export default FlowEditor;<|MERGE_RESOLUTION|>--- conflicted
+++ resolved
@@ -63,7 +63,7 @@
   );
 };
 
-const Flow: React.FC<{ flowID?: string; className?: string }> = ({
+const FlowEditor: React.FC<{ flowID?: string; className?: string }> = ({
   flowID,
   className,
 }) => {
@@ -371,13 +371,8 @@
   const toggleSidebar = () => setIsSidebarOpen(!isSidebarOpen);
 
   return (
-<<<<<<< HEAD
     <div className={className}>
-      <button
-=======
-    <div style={{ height: '100vh', width: '100%' }}>
       <Button
->>>>>>> 0a28c72b
         onClick={toggleSidebar}
         style={{
           position: 'absolute',

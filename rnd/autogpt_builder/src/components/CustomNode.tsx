--- conflicted
+++ resolved
@@ -210,10 +210,6 @@
       {isPropertiesOpen && (
         <div className="node-properties">
           <h4>Node Output</h4>
-<<<<<<< HEAD
-          <p><strong>Status:</strong> {typeof data.status === 'object' ? getStatusValue(data.status) : data.status || 'N/A'}</p>
-          <p><strong>Output Data:</strong> {getStatusValue(data.output_data)}</p>
-=======
           <p>
             <strong>Status:</strong>{' '}
             {typeof data.status === 'object' ? JSON.stringify(data.status) : data.status || 'N/A'}
@@ -224,7 +220,6 @@
               ? JSON.stringify(data.output_data)
               : data.output_data || 'N/A'}
           </p>
->>>>>>> 6093acc8
         </div>
       )}
       <ModalComponent

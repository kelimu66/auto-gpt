--- conflicted
+++ resolved
@@ -1,8 +1,4 @@
-<<<<<<< HEAD
-from autogpt_server.blocks import sample, reddit, text, ai, wikipedia, discord, open_weather_map
-=======
 from autogpt_server.blocks import agent, sample, reddit, text, ai, wikipedia, discord
->>>>>>> 6550bdc1
 from autogpt_server.data.block import Block
 
 AVAILABLE_BLOCKS = {
@@ -10,8 +6,4 @@
     for block in [v() for v in Block.__subclasses__()]
 }
 
-<<<<<<< HEAD
-__all__ = ["ai", "sample", "reddit", "text", "AVAILABLE_BLOCKS", "wikipedia", "discord", "open_weather_map"]
-=======
-__all__ = ["agent", "ai", "sample", "reddit", "text", "AVAILABLE_BLOCKS", "wikipedia", "discord"]
->>>>>>> 6550bdc1
+__all__ = ["agent", "ai", "sample", "reddit", "text", "AVAILABLE_BLOCKS", "wikipedia", "discord"]
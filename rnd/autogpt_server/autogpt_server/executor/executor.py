--- conflicted
+++ resolved
@@ -1,10 +1,5 @@
 import asyncio
 import logging
-<<<<<<< HEAD
-=======
-
-from typing import Optional
->>>>>>> c754ecd5
 from concurrent.futures import ProcessPoolExecutor
 from multiprocessing import Process
 from typing import Optional
@@ -15,13 +10,8 @@
     ExecutionQueue,
     add_execution,
     complete_execution,
-<<<<<<< HEAD
     fail_execution,
     start_execution,
-=======
-    start_execution,
-    fail_execution,
->>>>>>> c754ecd5
 )
 
 logger = logging.getLogger(__name__)
@@ -52,15 +42,6 @@
         logger.error(f"Node {node_id} not found.")
         return None
 
-<<<<<<< HEAD
-    node_block = await block.get_block(node.block_name)
-    if not node_block:
-        logger.error(f"Block {node.block_name} not found.")
-        return None
-
-    # Execute the node
-    prefix = get_log_prefix(run_id, exec_id, node.block_name)
-=======
     node_block = await block.get_block(node.block_id)
     if not node_block:
         logger.error(f"Block {node.block_id} not found.")
@@ -68,7 +49,6 @@
 
     # Execute the node
     prefix = get_log_prefix(run_id, exec_id, node_block.name)
->>>>>>> c754ecd5
     logger.warning(f"{prefix} execute with input:\n{exec_data}")
     await start_execution(exec_id)
 
@@ -97,14 +77,6 @@
 
     if error := next_node_block.input_schema.validate_data(next_node_input):
         logger.warning(
-<<<<<<< HEAD
-            f"{prefix} Skipped {next_node_id}-{next_node.block_name}, {error}"
-        )
-        return None
-
-    logger.warning(f"{prefix} Enqueue next node {next_node_id}-{next_node.block_name}")
-    return Execution(run_id=run_id, node_id=next_node_id, data=next_node_input)
-=======
             f"{prefix} Skipped {next_node_id}-{next_node_block.name}, {error}")
         return None
 
@@ -112,7 +84,6 @@
     return Execution(
         run_id=run_id, node_id=next_node_id, data=next_node_input
     )
->>>>>>> c754ecd5
 
 
 def execute_node_sync(data: Execution) -> Optional[Execution | None]:

# AutoGPT Agent Server 

This is an initial project for creating the next generation of agent execution, which is an AutoGPT agent server.
The agent server will enable the creation of composite multi-agent systems that utilize AutoGPT agents and other non-agent components as its primitives.

## Setup

We use the Poetry to manage the dependencies. To set up the project, follow these steps inside this directory:

0. Install Poetry
    ```sh
    pip install poetry
    ```
    
1. Configure Poetry to use .venv in your project directory
    ```sh
    poetry config virtualenvs.in-project true
    ```

2. Enter the poetry shell

   ```sh
   poetry shell
   ```
   
3. Install dependencies

   ```sh
   poetry install
   ```
   
4. Generate the Prisma client

   ```sh
   poetry run prisma generate
   ```
   

   > In case Prisma generates the client for the global Python installation instead of the virtual environment, the current mitigation is to just uninstall the global Prisma package:
   >
   > ```sh
   > pip uninstall prisma
   > ```
   >
   > Then run the generation again. The path *should* look something like this:  
   > `<some path>/pypoetry/virtualenvs/autogpt-server-TQIRSwR6-py3.12/bin/prisma`
<<<<<<< HEAD
   
4. Migrate the database. Be careful because this deletes current data in the database.
=======

5. Migrate the database. Be careful because this deletes current data in the database.
>>>>>>> 56b82369

   ```sh
   poetry run prisma migrate dev
  ```

## Running The Server

### Starting the server directly

Run the following command:

```sh
poetry run app
```

## Testing

To run the tests:

```sh
poetry run pytest
```

## Development

### Formatting & Linting
Auto formatter and linter are set up in the project. To run them:

Install:
```sh
poetry install --with dev
```

Format the code:
```sh
poetry run format
```

Lint the code:
```sh
poetry run lint
```

## Project Outline

The current project has the following main modules:

### **blocks**

This module stores all the Agent Blocks, which are reusable components to build a graph that represents the agent's behavior.

### **data**

This module stores the logical model that is persisted in the database.
It abstracts the database operations into functions that can be called by the service layer.
Any code that interacts with Prisma objects or the database should reside in this module.
The main models are:
* `block`: anything related to the block used in the graph
* `execution`: anything related to the execution graph execution
* `graph`: anything related to the graph, node, and its relations

### **execution**

This module stores the business logic of executing the graph.
It currently has the following main modules:
* `manager`: A service that consumes the queue of the graph execution and executes the graph. It contains both pieces of logic.
* `scheduler`: A service that triggers scheduled graph execution based on a cron expression. It pushes an execution request to the manager.

### **server**

This module stores the logic for the server API.
It contains all the logic used for the API that allows the client to create, execute, and monitor the graph and its execution.
This API service interacts with other services like those defined in `manager` and `scheduler`.

### **utils**

This module stores utility functions that are used across the project.
Currently, it has two main modules:
* `process`: A module that contains the logic to spawn a new process.
* `service`: A module that serves as a parent class for all the services in the project.

## Service Communication

Currently, there are only 3 active services:

- AgentServer (the API, defined in `server.py`)
- ExecutionManager (the executor, defined in `manager.py`)
- ExecutionScheduler (the scheduler, defined in `scheduler.py`)

The services run in independent Python processes and communicate through an IPC.
A communication layer (`service.py`) is created to decouple the communication library from the implementation.

Currently, the IPC is done using Pyro5 and abstracted in a way that allows a function decorated with `@expose` to be called from a different process.

## Adding a New Agent Block

To add a new agent block, you need to create a new class that inherits from `Block` and provides the following information:
* All the block code should live in the `blocks` (`autogpt_server.blocks`) module.
* `input_schema`: the schema of the input data, represented by a Pydantic object.
* `output_schema`: the schema of the output data, represented by a Pydantic object.
* `run` method: the main logic of the block.
* `test_input` & `test_output`: the sample input and output data for the block, which will be used to auto-test the block.
* You can mock the functions declared in the block using the `test_mock` field for your unit tests.
* Once you finish creating the block, you can test it by running `pytest -s test/block/test_block.py`.<|MERGE_RESOLUTION|>--- conflicted
+++ resolved
@@ -44,13 +44,8 @@
    >
    > Then run the generation again. The path *should* look something like this:  
    > `<some path>/pypoetry/virtualenvs/autogpt-server-TQIRSwR6-py3.12/bin/prisma`
-<<<<<<< HEAD
-   
-4. Migrate the database. Be careful because this deletes current data in the database.
-=======
 
 5. Migrate the database. Be careful because this deletes current data in the database.
->>>>>>> 56b82369
 
    ```sh
    poetry run prisma migrate dev

# Use an official Python base image from the Docker Hub
FROM python:3.11-slim
<<<<<<< HEAD
ENV PIP_NO_CACHE_DIR=yes
RUN apt update && apt install -y curl
WORKDIR /app
COPY requirements.txt .
RUN pip install -r requirements.txt
COPY scripts/ .
=======

# Set environment variables
ENV PIP_NO_CACHE_DIR=yes \
    PYTHONUNBUFFERED=1 \
    PYTHONDONTWRITEBYTECODE=1

# Create a non-root user and set permissions
RUN useradd --create-home appuser
WORKDIR /home/appuser
RUN chown appuser:appuser /home/appuser
USER appuser

# Copy the requirements.txt file and install the requirements
COPY --chown=appuser:appuser requirements.txt .
RUN pip install --no-cache-dir --user -r requirements.txt

# Copy the application files
COPY --chown=appuser:appuser scripts/ .

# Set the entrypoint
>>>>>>> 43935e25
ENTRYPOINT ["python", "main.py"]<|MERGE_RESOLUTION|>--- conflicted
+++ resolved
@@ -1,13 +1,5 @@
 # Use an official Python base image from the Docker Hub
 FROM python:3.11-slim
-<<<<<<< HEAD
-ENV PIP_NO_CACHE_DIR=yes
-RUN apt update && apt install -y curl
-WORKDIR /app
-COPY requirements.txt .
-RUN pip install -r requirements.txt
-COPY scripts/ .
-=======
 
 # Set environment variables
 ENV PIP_NO_CACHE_DIR=yes \
@@ -28,5 +20,4 @@
 COPY --chown=appuser:appuser scripts/ .
 
 # Set the entrypoint
->>>>>>> 43935e25
 ENTRYPOINT ["python", "main.py"]
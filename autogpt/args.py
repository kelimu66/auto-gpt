--- conflicted
+++ resolved
@@ -145,12 +145,6 @@
 
     if CFG.allow_downloads:
         logger.typewriter_log("Native Downloading:", Fore.GREEN, "ENABLED")
-<<<<<<< HEAD
-        logger.typewriter_log("WARNING: ", Fore.YELLOW,
-                              f"{Back.LIGHTYELLOW_EX}Auto-GPT will now be able to download and save files to your machine.{Back.RESET} " +
-                              "It is recommended that you monitor any files it downloads carefully.")
-        logger.typewriter_log("WARNING: ", Fore.YELLOW, f"{Back.RED + Style.BRIGHT}ALWAYS REMEMBER TO NEVER OPEN FILES YOU AREN'T SURE OF!{Style.RESET_ALL}")
-=======
         logger.typewriter_log(
             "WARNING: ",
             Fore.YELLOW,
@@ -163,7 +157,6 @@
             f"{Back.RED + Style.BRIGHT}ALWAYS REMEMBER TO NEVER OPEN FILES YOU AREN'T SURE OF!{Style.RESET_ALL}",
         )
         CFG.allow_downloads = True
->>>>>>> 67846bad
 
     if args.browser_name:
         CFG.selenium_web_browser = args.browser_name
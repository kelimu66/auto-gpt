"""This module contains the argument parsing logic for the script."""
import argparse

from colorama import Back, Fore, Style

from autogpt import utils
from autogpt.config import Config
from autogpt.logs import logger
from autogpt.memory import get_supported_memory_backends

CFG = Config()


def parse_arguments() -> None:
    """Parses the arguments passed to the script

    Returns:
        None
    """
    CFG.set_debug_mode(False)
    CFG.set_continuous_mode(False)
    CFG.set_speak_mode(False)

    parser = argparse.ArgumentParser(description="Process arguments.")
    parser.add_argument(
        "--continuous", "-c", action="store_true", help="Enable Continuous Mode"
    )
    parser.add_argument(
        "--continuous-limit",
        "-l",
        type=int,
        dest="continuous_limit",
        help="Defines the number of times to run in continuous mode",
    )
    parser.add_argument("--speak", action="store_true", help="Enable Speak Mode")
    parser.add_argument("--debug", action="store_true", help="Enable Debug Mode")
    parser.add_argument(
        "--gpt3only", action="store_true", help="Enable GPT3.5 Only Mode"
    )
    parser.add_argument("--gpt4only", action="store_true", help="Enable GPT4 Only Mode")
    parser.add_argument(
        "--use-memory",
        "-m",
        dest="memory_type",
        help="Defines which Memory backend to use",
    )
    parser.add_argument(
        "--skip-reprompt",
        "-y",
        dest="skip_reprompt",
        action="store_true",
        help="Skips the re-prompting messages at the beginning of the script",
    )
    parser.add_argument(
        "--use-browser",
        "-b",
        dest="browser_name",
        help="Specifies which web-browser to use when using selenium to scrape the web.",
    )
    parser.add_argument(
        "--ai-settings",
        "-C",
        dest="ai_settings_file",
        help="Specifies which ai_settings.yaml file to use, will also automatically"
        " skip the re-prompt.",
    )
    parser.add_argument(
<<<<<<< HEAD
        "--global-kill-switch",
        type=str,
        dest="global_kill_switch",
        help="Defines the web page to check for the global kill switch",
    )
    parser.add_argument(
        "--global-kill-switch-canary",
        type=str,
        dest="global_kill_switch_canary",
        help="Defines the canary string to look for on the global kill switch page",
        default="canary",
    )
    parser.add_argument(
        "--local-kill-switch",
        type=str,
        dest="local_kill_switch",
        help="Defines the web page to check for the local kill switch",
    )
    parser.add_argument(
        "--local-kill-switch-canary",
        type=str,
        dest="local_kill_switch_canary",
        help="Defines the canary string to look for on the local kill switch page",
        default="canary",
    )
    parser.add_argument(
=======
>>>>>>> 4c2a566a
        "--allow-downloads",
        action="store_true",
        dest="allow_downloads",
        help="Dangerous: Allows Auto-GPT to download files natively.",
    )
    args = parser.parse_args()

    if args.debug:
        logger.typewriter_log("Debug Mode: ", Fore.GREEN, "ENABLED")
        CFG.set_debug_mode(True)

    if args.continuous:
        logger.typewriter_log("Continuous Mode: ", Fore.RED, "ENABLED")
        logger.typewriter_log(
            "WARNING: ",
            Fore.RED,
            "Continuous mode is not recommended. It is potentially dangerous and may"
            " cause your AI to run forever or carry out actions you would not usually"
            " authorise. Use at your own risk.",
        )
        # Provide an extra warning when continuous mode is used unlimited with no kill switch
        if (
            not args.continuous_limit
            and not args.global_kill_switch
            and not args.local_kill_switch
        ):
            logger.typewriter_log(
                "WARNING: ",
                Fore.RED,
                "Continuous mode is being launched without a kill switch.",
            )

        CFG.set_continuous_mode(True)

        if args.continuous_limit:
            logger.typewriter_log(
                "Continuous Limit: ", Fore.GREEN, f"{args.continuous_limit}"
            )
            CFG.set_continuous_limit(args.continuous_limit)

    # Check if continuous limit is used without continuous mode
    if args.continuous_limit and not args.continuous:
        parser.error("--continuous-limit can only be used with --continuous")

    if args.speak:
        logger.typewriter_log("Speak Mode: ", Fore.GREEN, "ENABLED")
        CFG.set_speak_mode(True)

    if args.gpt3only:
        logger.typewriter_log("GPT3.5 Only Mode: ", Fore.GREEN, "ENABLED")
        CFG.set_smart_llm_model(CFG.fast_llm_model)

    if args.gpt4only:
        logger.typewriter_log("GPT4 Only Mode: ", Fore.GREEN, "ENABLED")
        CFG.set_fast_llm_model(CFG.smart_llm_model)

    if args.memory_type:
        supported_memory = get_supported_memory_backends()
        chosen = args.memory_type
        if chosen not in supported_memory:
            logger.typewriter_log(
                "ONLY THE FOLLOWING MEMORY BACKENDS ARE SUPPORTED: ",
                Fore.RED,
                f"{supported_memory}",
            )
            logger.typewriter_log("Defaulting to: ", Fore.YELLOW, CFG.memory_backend)
        else:
            CFG.memory_backend = chosen

    if args.skip_reprompt:
        logger.typewriter_log("Skip Re-prompt: ", Fore.GREEN, "ENABLED")
        CFG.skip_reprompt = True

    if args.global_kill_switch:
        CFG.global_kill_switch = args.global_kill_switch
    if args.global_kill_switch_canary:
        CFG.global_kill_switch_canary = args.global_kill_switch_canary
    if args.local_kill_switch:
        CFG.local_kill_switch = args.local_kill_switch
    if args.local_kill_switch_canary:
        CFG.local_kill_switch_canary = args.local_kill_switch_canary

    if args.ai_settings_file:
        file = args.ai_settings_file

        # Validate file
        (validated, message) = utils.validate_yaml_file(file)
        if not validated:
            logger.typewriter_log("FAILED FILE VALIDATION", Fore.RED, message)
            logger.double_check()
            exit(1)

        logger.typewriter_log("Using AI Settings File:", Fore.GREEN, file)
        CFG.ai_settings_file = file
        CFG.skip_reprompt = True

    if args.allow_downloads:
        logger.typewriter_log("Native Downloading:", Fore.GREEN, "ENABLED")
        logger.typewriter_log(
            "WARNING: ",
            Fore.YELLOW,
            f"{Back.LIGHTYELLOW_EX}Auto-GPT will now be able to download and save files to your machine.{Back.RESET} "
            + "It is recommended that you monitor any files it downloads carefully.",
        )
        logger.typewriter_log(
            "WARNING: ",
            Fore.YELLOW,
            f"{Back.RED + Style.BRIGHT}ALWAYS REMEMBER TO NEVER OPEN FILES YOU AREN'T SURE OF!{Style.RESET_ALL}",
        )
        CFG.allow_downloads = True

    if args.browser_name:
        CFG.selenium_web_browser = args.browser_name<|MERGE_RESOLUTION|>--- conflicted
+++ resolved
@@ -65,7 +65,6 @@
         " skip the re-prompt.",
     )
     parser.add_argument(
-<<<<<<< HEAD
         "--global-kill-switch",
         type=str,
         dest="global_kill_switch",
@@ -92,13 +91,12 @@
         default="canary",
     )
     parser.add_argument(
-=======
->>>>>>> 4c2a566a
         "--allow-downloads",
         action="store_true",
         dest="allow_downloads",
         help="Dangerous: Allows Auto-GPT to download files natively.",
     )
+
     args = parser.parse_args()
 
     if args.debug:

from __future__ import annotations

import functools
import time
from itertools import islice
from typing import List, Optional

import numpy as np
import openai
import tiktoken
from colorama import Fore, Style
from openai.error import APIError, RateLimitError, Timeout

from autogpt.api_manager import ApiManager
from autogpt.config import Config
from autogpt.logs import logger
from autogpt.types.openai import Message


def retry_openai_api(
    num_retries: int = 10,
    backoff_base: float = 2.0,
    warn_user: bool = True,
):
    """Retry an OpenAI API call.

    Args:
        num_retries int: Number of retries. Defaults to 10.
        backoff_base float: Base for exponential backoff. Defaults to 2.
        warn_user bool: Whether to warn the user. Defaults to True.
    """
    retry_limit_msg = f"{Fore.RED}Error: " f"Reached rate limit, passing...{Fore.RESET}"
    api_key_error_msg = (
        f"Please double check that you have setup a "
        f"{Fore.CYAN + Style.BRIGHT}PAID{Style.RESET_ALL} OpenAI API Account. You can "
        f"read more here: {Fore.CYAN}https://github.com/Significant-Gravitas/Auto-GPT#openai-api-keys-configuration{Fore.RESET}"
    )
    backoff_msg = (
        f"{Fore.RED}Error: API Bad gateway. Waiting {{backoff}} seconds...{Fore.RESET}"
    )

    def _wrapper(func):
        @functools.wraps(func)
        def _wrapped(*args, **kwargs):
            user_warned = not warn_user
            num_attempts = num_retries + 1  # +1 for the first attempt
            for attempt in range(1, num_attempts + 1):
                try:
                    return func(*args, **kwargs)

                except RateLimitError:
                    if attempt == num_attempts:
                        raise

                    logger.debug(retry_limit_msg)
                    if not user_warned:
                        logger.double_check(api_key_error_msg)
                        user_warned = True

                except APIError as e:
                    if (e.http_status != 502) or (attempt == num_attempts):
                        raise

                backoff = backoff_base ** (attempt + 2)
                logger.debug(backoff_msg.format(backoff=backoff))
                time.sleep(backoff)

        return _wrapped

    return _wrapper


def call_ai_function(
    function: str, args: list, description: str, model: str | None = None
) -> str:
    """Call an AI function

    This is a magic function that can do anything with no-code. See
    https://github.com/Torantulino/AI-Functions for more info.

    Args:
        function (str): The function to call
        args (list): The arguments to pass to the function
        description (str): The description of the function
        model (str, optional): The model to use. Defaults to None.

    Returns:
        str: The response from the function
    """
    cfg = Config()
    if model is None:
        model = cfg.smart_llm_model
    # For each arg, if any are None, convert to "None":
    args = [str(arg) if arg is not None else "None" for arg in args]
    # parse args to comma separated string
    args: str = ", ".join(args)
    messages: List[Message] = [
        {
            "role": "system",
            "content": f"You are now the following python function: ```# {description}"
            f"\n{function}```\n\nOnly respond with your `return` value.",
        },
        {"role": "user", "content": args},
    ]

    return create_chat_completion(model=model, messages=messages, temperature=0)


# Overly simple abstraction until we create something better
# simple retry mechanism when getting a rate error or a bad gateway
def create_chat_completion(
    messages: List[Message],  # type: ignore
    model: Optional[str] = None,
    temperature: float = None,
    max_tokens: Optional[int] = None,
) -> str:
    """Create a chat completion using the OpenAI API

    Args:
        messages (List[Message]): The messages to send to the chat completion
        model (str, optional): The model to use. Defaults to None.
        temperature (float, optional): The temperature to use. Defaults to 0.9.
        max_tokens (int, optional): The max tokens to use. Defaults to None.

    Returns:
        str: The response from the chat completion
    """
    cfg = Config()
    if temperature is None:
        temperature = cfg.temperature

    num_retries = 10
    warned_user = False
    if cfg.debug_mode:
        print(
            f"{Fore.GREEN}Creating chat completion with model {model}, temperature {temperature}, max_tokens {max_tokens}{Fore.RESET}"
        )
    for plugin in cfg.plugins:
        if plugin.can_handle_chat_completion(
            messages=messages,
            model=model,
            temperature=temperature,
            max_tokens=max_tokens,
        ):
            message = plugin.handle_chat_completion(
                messages=messages,
                model=model,
                temperature=temperature,
                max_tokens=max_tokens,
            )
            if message is not None:
                return message
    api_manager = ApiManager()
    response = None
    for attempt in range(num_retries):
        backoff = 2 ** (attempt + 2)
        try:
            if cfg.use_azure:
                response = api_manager.create_chat_completion(
                    deployment_id=cfg.get_azure_deployment_id_for_model(model),
                    model=model,
                    messages=messages,
                    temperature=temperature,
                    max_tokens=max_tokens,
                )
            else:
                response = api_manager.create_chat_completion(
                    model=model,
                    messages=messages,
                    temperature=temperature,
                    max_tokens=max_tokens,
                )
            break
        except RateLimitError:
            if cfg.debug_mode:
                print(
                    f"{Fore.RED}Error: ", f"Reached rate limit, passing...{Fore.RESET}"
                )
            if not warned_user:
                logger.double_check(
                    f"Please double check that you have setup a {Fore.CYAN + Style.BRIGHT}PAID{Style.RESET_ALL} OpenAI API Account. "
                    + f"You can read more here: {Fore.CYAN}https://github.com/Significant-Gravitas/Auto-GPT#openai-api-keys-configuration{Fore.RESET}"
                )
                warned_user = True
        except (APIError, Timeout) as e:
            if e.http_status != 502:
                raise
            if attempt == num_retries - 1:
                raise
        if cfg.debug_mode:
            print(
                f"{Fore.RED}Error: ",
                f"API Bad gateway. Waiting {backoff} seconds...{Fore.RESET}",
            )
        time.sleep(backoff)
    if response is None:
        logger.typewriter_log(
            "FAILED TO GET RESPONSE FROM OPENAI",
            Fore.RED,
            "Auto-GPT has failed to get a response from OpenAI's services. "
            + f"Try running Auto-GPT again, and if the problem the persists try running it with `{Fore.CYAN}--debug{Fore.RESET}`.",
        )
        logger.double_check()
        if cfg.debug_mode:
            raise RuntimeError(f"Failed to get response after {num_retries} retries")
        else:
            quit(1)
    resp = response.choices[0].message["content"]
    for plugin in cfg.plugins:
        if not plugin.can_handle_on_response():
            continue
        resp = plugin.on_response(resp)
    return resp


def batched(iterable, n):
    """Batch data into tuples of length n. The last batch may be shorter."""
    # batched('ABCDEFG', 3) --> ABC DEF G
    if n < 1:
        raise ValueError("n must be at least one")
    it = iter(iterable)
    while batch := tuple(islice(it, n)):
        yield batch


def chunked_tokens(text, encoding_name, chunk_length):
    encoding = tiktoken.get_encoding(encoding_name)
    tokens = encoding.encode(text)
    chunks_iterator = batched(tokens, chunk_length)
    yield from chunks_iterator


def get_ada_embedding(text: str) -> List[float]:
    """Get an embedding from the ada model.

    Args:
        text (str): The text to embed.

    Returns:
        List[float]: The embedding.
    """
    cfg = Config()
    model = cfg.embedding_model
    text = text.replace("\n", " ")

    if cfg.use_azure:
        kwargs = {"engine": cfg.get_azure_deployment_id_for_model(model)}
    else:
        kwargs = {"model": model}

    embedding = create_embedding(text, **kwargs)
<<<<<<< HEAD

    return embedding
=======
    api_manager = ApiManager()
    api_manager.update_cost(
        prompt_tokens=embedding.usage.prompt_tokens,
        completion_tokens=0,
        model=model,
    )
    return embedding["data"][0]["embedding"]
>>>>>>> d8c16de1


@retry_openai_api()
def create_embedding(
    text: str,
    *_,
    **kwargs,
) -> openai.Embedding:
    """Create an embedding using the OpenAI API

    Args:
        text (str): The text to embed.
        kwargs: Other arguments to pass to the OpenAI API embedding creation call.

    Returns:
        openai.Embedding: The embedding object.
    """
    cfg = Config()
    chunk_embeddings = []
    chunk_lens = []
    for chunk in chunked_tokens(
        text,
        encoding_name=cfg.embedding_encoding,
        chunk_length=cfg.embedding_token_limit,
    ):
        embedding = openai.Embedding.create(
            input=[chunk],
            api_key=cfg.openai_api_key,
            **kwargs,
        )

        api_manager.update_cost(
            prompt_tokens=embedding.usage.prompt_tokens,
            completion_tokens=0,
            model=cfg.embedding_model,
        )
        chunk_embeddings.append(embedding["data"][0]["embedding"])
        chunk_lens.append(len(chunk))

    # do weighted avg
    chunk_embeddings = np.average(chunk_embeddings, axis=0, weights=chunk_lens)
    chunk_embeddings = chunk_embeddings / np.linalg.norm(
        chunk_embeddings
    )  # normalize the length to one
    chunk_embeddings = chunk_embeddings.tolist()
    return chunk_embeddings<|MERGE_RESOLUTION|>--- conflicted
+++ resolved
@@ -249,18 +249,7 @@
         kwargs = {"model": model}
 
     embedding = create_embedding(text, **kwargs)
-<<<<<<< HEAD
-
     return embedding
-=======
-    api_manager = ApiManager()
-    api_manager.update_cost(
-        prompt_tokens=embedding.usage.prompt_tokens,
-        completion_tokens=0,
-        model=model,
-    )
-    return embedding["data"][0]["embedding"]
->>>>>>> d8c16de1
 
 
 @retry_openai_api()
@@ -291,7 +280,7 @@
             api_key=cfg.openai_api_key,
             **kwargs,
         )
-
+        api_manager = ApiManager()
         api_manager.update_cost(
             prompt_tokens=embedding.usage.prompt_tokens,
             completion_tokens=0,

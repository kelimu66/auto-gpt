""" Image Generation Module for AutoGPT."""
import io
import os.path
import uuid
from base64 import b64decode

import openai
import requests
from PIL import Image

from autogpt.config import Config
from autogpt.workspace import path_in_workspace

CFG = Config()


<<<<<<< HEAD
def generate_image(prompt: str, image_size: str = "256x256") -> str:
=======
def generate_image(prompt: str, size: int = 256) -> str:
>>>>>>> f582d9ca
    """Generate an image from a prompt.

    Args:
        prompt (str): The prompt to use
        size (int, optional): The size of the image. Defaults to 256. (Not supported by HuggingFace)

    Returns:
        str: The filename of the image
    """
    filename = f"{str(uuid.uuid4())}.jpg"

    # DALL-E
    if CFG.image_provider == "dalle":
<<<<<<< HEAD
        return generate_image_with_dalle(prompt, filename, image_size)
    elif CFG.image_provider == "sd":
=======
        return generate_image_with_dalle(prompt, filename, size)
    # HuggingFace
    elif CFG.image_provider == "huggingface":
>>>>>>> f582d9ca
        return generate_image_with_hf(prompt, filename)
    # SD WebUI
    elif CFG.image_provider == "sdwebui":
        return generate_image_with_sd_webui(prompt, filename, size)
    return "No Image Provider Set"


def generate_image_with_hf(prompt: str, filename: str) -> str:
    """Generate an image with HuggingFace's API.

    Args:
        prompt (str): The prompt to use
        filename (str): The filename to save the image to

    Returns:
        str: The filename of the image
    """
    API_URL = (
        f"https://api-inference.huggingface.co/models/{CFG.huggingface_image_model}"
    )
    if CFG.huggingface_api_token is None:
        raise ValueError(
            "You need to set your Hugging Face API token in the config file."
        )
    headers = {
        "Authorization": f"Bearer {CFG.huggingface_api_token}",
        "X-Use-Cache": "false",
    }

    response = requests.post(
        API_URL,
        headers=headers,
        json={
            "inputs": prompt,
        },
    )

    try:
        image = Image.open(io.BytesIO(response.content))
    except IOError:
        return "Error: cannot identify image file"

    image = Image.open(io.BytesIO(response.content))
    print(f"Image Generated for prompt:{prompt}")

    image.save(path_in_workspace(filename))

    return f"Saved to disk:{filename}"


def generate_image_with_dalle(prompt: str, filename: str, image_size: str) -> str:
    """Generate an image with DALL-E.

    Args:
        prompt (str): The prompt to use
        filename (str): The filename to save the image to
        image_size (str): The image_size

    Returns:
        str: The filename of the image
    """
    openai.api_key = CFG.openai_api_key

<<<<<<< HEAD
    allowed_sizes = ["256x256", "512x512", "1024x1024"]

    if image_size not in allowed_sizes:
        image_size = "256x256"
=======
    # Check for supported image sizes
    if size not in [256, 512, 1024]:
        closest = min([256, 512, 1024], key=lambda x: abs(x - size))
        print(
            f"DALL-E only supports image sizes of 256x256, 512x512, or 1024x1024. Setting to {closest}, was {size}."
        )
        size = closest
>>>>>>> f582d9ca

    response = openai.Image.create(
        prompt=prompt,
        n=1,
<<<<<<< HEAD
        size=image_size,
=======
        size=f"{size}x{size}",
>>>>>>> f582d9ca
        response_format="b64_json",
    )

    print(f"Image Generated for prompt:{prompt}")

    image_data = b64decode(response["data"][0]["b64_json"])

    with open(path_in_workspace(filename), mode="wb") as png:
        png.write(image_data)

    return f"Saved to disk:{filename}"


def generate_image_with_sd_webui(
    prompt: str,
    filename: str,
    size: int = 512,
    negative_prompt: str = "",
    extra: dict = {},
) -> str:
    """Generate an image with Stable Diffusion webui.
    Args:
        prompt (str): The prompt to use
        filename (str): The filename to save the image to
        size (int, optional): The size of the image. Defaults to 256.
        negative_prompt (str, optional): The negative prompt to use. Defaults to "".
        extra (dict, optional): Extra parameters to pass to the API. Defaults to {}.
    Returns:
        str: The filename of the image
    """
    # Create a session and set the basic auth if needed
    s = requests.Session()
    if CFG.sd_webui_auth:
        username, password = CFG.sd_webui_auth.split(":")
        s.auth = (username, password or "")

    # Generate the images
    response = requests.post(
        f"{CFG.sd_webui_url}/sdapi/v1/txt2img",
        json={
            "prompt": prompt,
            "negative_prompt": negative_prompt,
            "sampler_index": "DDIM",
            "steps": 20,
            "cfg_scale": 7.0,
            "width": size,
            "height": size,
            "n_iter": 1,
            **extra,
        },
    )

    print(f"Image Generated for prompt:{prompt}")

    # Save the image to disk
    response = response.json()
    b64 = b64decode(response["images"][0].split(",", 1)[0])
    image = Image.open(io.BytesIO(b64))
    image.save(path_in_workspace(filename))

    return f"Saved to disk:{filename}"<|MERGE_RESOLUTION|>--- conflicted
+++ resolved
@@ -14,11 +14,7 @@
 CFG = Config()
 
 
-<<<<<<< HEAD
-def generate_image(prompt: str, image_size: str = "256x256") -> str:
-=======
 def generate_image(prompt: str, size: int = 256) -> str:
->>>>>>> f582d9ca
     """Generate an image from a prompt.
 
     Args:
@@ -32,14 +28,9 @@
 
     # DALL-E
     if CFG.image_provider == "dalle":
-<<<<<<< HEAD
-        return generate_image_with_dalle(prompt, filename, image_size)
-    elif CFG.image_provider == "sd":
-=======
         return generate_image_with_dalle(prompt, filename, size)
     # HuggingFace
     elif CFG.image_provider == "huggingface":
->>>>>>> f582d9ca
         return generate_image_with_hf(prompt, filename)
     # SD WebUI
     elif CFG.image_provider == "sdwebui":
@@ -103,12 +94,6 @@
     """
     openai.api_key = CFG.openai_api_key
 
-<<<<<<< HEAD
-    allowed_sizes = ["256x256", "512x512", "1024x1024"]
-
-    if image_size not in allowed_sizes:
-        image_size = "256x256"
-=======
     # Check for supported image sizes
     if size not in [256, 512, 1024]:
         closest = min([256, 512, 1024], key=lambda x: abs(x - size))
@@ -116,16 +101,11 @@
             f"DALL-E only supports image sizes of 256x256, 512x512, or 1024x1024. Setting to {closest}, was {size}."
         )
         size = closest
->>>>>>> f582d9ca
 
     response = openai.Image.create(
         prompt=prompt,
         n=1,
-<<<<<<< HEAD
-        size=image_size,
-=======
         size=f"{size}x{size}",
->>>>>>> f582d9ca
         response_format="b64_json",
     )
 

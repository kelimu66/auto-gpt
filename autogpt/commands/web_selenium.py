"""Selenium web scraping module."""
from __future__ import annotations

from selenium import webdriver
from autogpt.processing.html import extract_hyperlinks, format_hyperlinks
import autogpt.processing.text as summary
from bs4 import BeautifulSoup
from selenium.webdriver.remote.webdriver import WebDriver
from selenium.webdriver.common.by import By
from selenium.webdriver.support.wait import WebDriverWait
from selenium.webdriver.support import expected_conditions as EC
from webdriver_manager.chrome import ChromeDriverManager
from webdriver_manager.firefox import GeckoDriverManager
from selenium.webdriver.chrome.options import Options as ChromeOptions
from selenium.webdriver.firefox.options import Options as FirefoxOptions
from selenium.webdriver.safari.options import Options as SafariOptions
import logging
from pathlib import Path
from autogpt.config import Config

FILE_DIR = Path(__file__).parent.parent
CFG = Config()


def browse_website(url: str, question: str) -> tuple[str, WebDriver]:
    """Browse a website and return the answer and links to the user

    Args:
        url (str): The url of the website to browse
        question (str): The question asked by the user

    Returns:
        Tuple[str, WebDriver]: The answer and links to the user and the webdriver
    """
    driver, text = scrape_text_with_selenium(url)
    add_header(driver)
    summary_text = summary.summarize_text(url, text, question, driver)
    links = scrape_links_with_selenium(driver, url)

    # Limit links to 5
    if len(links) > 5:
        links = links[:5]
    close_browser(driver)
    return f"Answer gathered from website: {summary_text} \n \n Links: {links}", driver


def scrape_text_with_selenium(url: str) -> tuple[WebDriver, str]:
    """Scrape text from a website using selenium

    Args:
        url (str): The url of the website to scrape

    Returns:
        Tuple[WebDriver, str]: The webdriver and the text scraped from the website
    """
    logging.getLogger("selenium").setLevel(logging.CRITICAL)

    options_available = {
        "chrome": ChromeOptions,
        "safari": SafariOptions,
        "firefox": FirefoxOptions,
    }

    options = options_available[CFG.selenium_web_browser]()
    options.add_argument(
        "user-agent=Mozilla/5.0 (Windows NT 10.0; Win64; x64) AppleWebKit/537.36 (KHTML, like Gecko) Chrome/112.0.5615.49 Safari/537.36"
    )

    if CFG.selenium_web_browser == "firefox":
        driver = webdriver.Firefox(
            executable_path=GeckoDriverManager().install(), options=options
        )
    elif CFG.selenium_web_browser == "safari":
        # Requires a bit more setup on the users end
        # See https://developer.apple.com/documentation/webkit/testing_with_webdriver_in_safari
        driver = webdriver.Safari(options=options)
    else:
        options.add_argument("--no-sandbox")
<<<<<<< HEAD
        options.add_argument("--remote-debugging-port=9222") # Change remote chrome instance debugging port
        options.add_argument("--headless=new") # Run the browser in an unattended environment without any visible UI
=======
        options.add_argument("--remote-debugging-port=9222")  # Change remote chrome instance debugging port
        options.add_argument("--headless=new")  # Run the browser in an unattended environment without any visible UI
>>>>>>> 185dc652
        driver = webdriver.Chrome(
            executable_path=ChromeDriverManager().install(), options=options
        )
    driver.get(url)

    WebDriverWait(driver, 10).until(
        EC.presence_of_element_located((By.TAG_NAME, "body"))
    )

    # Get the HTML content directly from the browser's DOM
    page_source = driver.execute_script("return document.body.outerHTML;")
    soup = BeautifulSoup(page_source, "html.parser")

    for script in soup(["script", "style"]):
        script.extract()

    text = soup.get_text()
    lines = (line.strip() for line in text.splitlines())
    chunks = (phrase.strip() for line in lines for phrase in line.split("  "))
    text = "\n".join(chunk for chunk in chunks if chunk)
    return driver, text


def scrape_links_with_selenium(driver: WebDriver, url: str) -> list[str]:
    """Scrape links from a website using selenium

    Args:
        driver (WebDriver): The webdriver to use to scrape the links

    Returns:
        List[str]: The links scraped from the website
    """
    page_source = driver.page_source
    soup = BeautifulSoup(page_source, "html.parser")

    for script in soup(["script", "style"]):
        script.extract()

    hyperlinks = extract_hyperlinks(soup, url)

    return format_hyperlinks(hyperlinks)


def close_browser(driver: WebDriver) -> None:
    """Close the browser

    Args:
        driver (WebDriver): The webdriver to close

    Returns:
        None
    """
    driver.quit()


def add_header(driver: WebDriver) -> None:
    """Add a header to the website

    Args:
        driver (WebDriver): The webdriver to use to add the header

    Returns:
        None
    """
    driver.execute_script(open(f"{FILE_DIR}/js/overlay.js", "r").read())<|MERGE_RESOLUTION|>--- conflicted
+++ resolved
@@ -76,13 +76,8 @@
         driver = webdriver.Safari(options=options)
     else:
         options.add_argument("--no-sandbox")
-<<<<<<< HEAD
-        options.add_argument("--remote-debugging-port=9222") # Change remote chrome instance debugging port
-        options.add_argument("--headless=new") # Run the browser in an unattended environment without any visible UI
-=======
         options.add_argument("--remote-debugging-port=9222")  # Change remote chrome instance debugging port
         options.add_argument("--headless=new")  # Run the browser in an unattended environment without any visible UI
->>>>>>> 185dc652
         driver = webdriver.Chrome(
             executable_path=ChromeDriverManager().install(), options=options
         )

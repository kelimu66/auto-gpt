--- conflicted
+++ resolved
@@ -13,6 +13,8 @@
 from selenium.webdriver.chrome.webdriver import WebDriver as ChromeDriver
 from selenium.webdriver.common.by import By
 from selenium.webdriver.edge.options import Options as EdgeOptions
+from selenium.webdriver.edge.service import Service as EdgeDriverService
+from selenium.webdriver.edge.webdriver import WebDriver as EdgeDriver
 from selenium.webdriver.firefox.options import Options as FirefoxOptions
 from selenium.webdriver.firefox.service import Service as GeckoDriverService
 from selenium.webdriver.firefox.webdriver import WebDriver as FirefoxDriver
@@ -23,7 +25,7 @@
 from selenium.webdriver.support.wait import WebDriverWait
 from webdriver_manager.chrome import ChromeDriverManager
 from webdriver_manager.firefox import GeckoDriverManager
-from webdriver_manager.microsoft import EdgeChromiumDriverManager
+from webdriver_manager.microsoft import EdgeChromiumDriverManager as EdgeDriverManager
 
 from autogpt.commands.command import command
 from autogpt.config import Config
@@ -33,7 +35,7 @@
 from autogpt.processing.text import summarize_text
 from autogpt.url_utils.validators import validate_url
 
-BrowserOptions = ChromeOptions | FirefoxOptions | SafariOptions
+BrowserOptions = ChromeOptions | EdgeOptions | FirefoxOptions | SafariOptions
 
 FILE_DIR = Path(__file__).parent.parent
 CFG = Config()
@@ -87,9 +89,9 @@
 
     options_available: dict[str, Type[BrowserOptions]] = {
         "chrome": ChromeOptions,
+        "edge": EdgeOptions,
+        "firefox": FirefoxOptions,
         "safari": SafariOptions,
-        "firefox": FirefoxOptions,
-        "edge": EdgeOptions,
     }
 
     options: BrowserOptions = options_available[CFG.selenium_web_browser]()
@@ -104,18 +106,14 @@
         driver = FirefoxDriver(
             service=GeckoDriverService(GeckoDriverManager().install()), options=options
         )
+    elif CFG.selenium_web_browser == "edge":
+        driver = EdgeDriver(
+            service=EdgeDriverService(EdgeDriverManager().install()), options=options
+        )
     elif CFG.selenium_web_browser == "safari":
         # Requires a bit more setup on the users end
         # See https://developer.apple.com/documentation/webkit/testing_with_webdriver_in_safari
-<<<<<<< HEAD
         driver = SafariDriver(options=options)
-=======
-        driver = webdriver.Safari(options=options)
-    elif CFG.selenium_web_browser == "edge":
-        driver = webdriver.Edge(
-            executable_path=EdgeChromiumDriverManager().install(), options=options
-        )
->>>>>>> e2851dc7
     else:
         if platform == "linux" or platform == "linux2":
             options.add_argument("--disable-dev-shm-usage")

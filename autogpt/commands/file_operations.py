"""File operations for AutoGPT"""
from __future__ import annotations

import os
import os.path
from pathlib import Path
from typing import Generator, List
<<<<<<< HEAD
from autogpt.config import Config
CFG = Config()
# Set a dedicated folder for file I/O
WORKING_DIRECTORY = Path(os.getcwd()) / "auto_gpt_workspace"
=======

import requests
from colorama import Back, Fore
from requests.adapters import HTTPAdapter, Retry
>>>>>>> 89539d0c

from autogpt.spinner import Spinner
from autogpt.utils import readable_file_size
from autogpt.workspace import WORKSPACE_PATH, path_in_workspace

LOG_FILE = "file_logger.txt"
LOG_FILE_PATH = WORKSPACE_PATH / LOG_FILE


def check_duplicate_operation(operation: str, filename: str) -> bool:
    """Check if the operation has already been performed on the given file

    Args:
        operation (str): The operation to check for
        filename (str): The name of the file to check for

    Returns:
        bool: True if the operation has already been performed on the file
    """
    log_content = read_file(LOG_FILE)
    log_entry = f"{operation}: {filename}\n"
    return log_entry in log_content


def log_operation(operation: str, filename: str) -> None:
    """Log the file operation to the file_logger.txt

    Args:
        operation (str): The operation to log
        filename (str): The name of the file the operation was performed on
    """
    log_entry = f"{operation}: {filename}\n"

    # Create the log file if it doesn't exist
    if not os.path.exists(LOG_FILE_PATH):
        with open(LOG_FILE_PATH, "w", encoding="utf-8") as f:
            f.write("File Operation Logger ")

<<<<<<< HEAD
    append_to_file(LOG_FILE, log_entry)


def safe_join(base: str, *paths) -> str:
    """Join one or more path components intelligently.

    Args:
        base (str): The base path
        *paths (str): The paths to join to the base path

    Returns:
        str: The joined path
    """
    if str(CFG.working_directory_restricted).lower() == "true":
        new_path = os.path.normpath(os.path.join(base, *paths))
        if os.path.commonprefix([base, new_path]) != base:
            raise ValueError("Attempted to access outside of working directory.")
    else:
        new_path = os.path.normpath(os.path.join("/", *paths))
    return new_path
=======
    append_to_file(LOG_FILE, log_entry, shouldLog=False)
>>>>>>> 89539d0c


def split_file(
    content: str, max_length: int = 4000, overlap: int = 0
) -> Generator[str, None, None]:
    """
    Split text into chunks of a specified maximum length with a specified overlap
    between chunks.

    :param content: The input text to be split into chunks
    :param max_length: The maximum length of each chunk,
        default is 4000 (about 1k token)
    :param overlap: The number of overlapping characters between chunks,
        default is no overlap
    :return: A generator yielding chunks of text
    """
    start = 0
    content_length = len(content)

    while start < content_length:
        end = start + max_length
        if end + overlap < content_length:
            chunk = content[start : end + overlap - 1]
        else:
            chunk = content[start:content_length]

            # Account for the case where the last chunk is shorter than the overlap, so it has already been consumed
            if len(chunk) <= overlap:
                break

        yield chunk
        start += max_length - overlap


def read_file(filename: str) -> str:
    """Read a file and return the contents

    Args:
        filename (str): The name of the file to read

    Returns:
        str: The contents of the file
    """
    try:
        filepath = path_in_workspace(filename)
        with open(filepath, "r", encoding="utf-8") as f:
            content = f.read()
        return content
    except Exception as e:
        return f"Error: {str(e)}"


def ingest_file(
    filename: str, memory, max_length: int = 4000, overlap: int = 200
) -> None:
    """
    Ingest a file by reading its content, splitting it into chunks with a specified
    maximum length and overlap, and adding the chunks to the memory storage.

    :param filename: The name of the file to ingest
    :param memory: An object with an add() method to store the chunks in memory
    :param max_length: The maximum length of each chunk, default is 4000
    :param overlap: The number of overlapping characters between chunks, default is 200
    """
    try:
        print(f"Working with file {filename}")
        content = read_file(filename)
        content_length = len(content)
        print(f"File length: {content_length} characters")

        chunks = list(split_file(content, max_length=max_length, overlap=overlap))

        num_chunks = len(chunks)
        for i, chunk in enumerate(chunks):
            print(f"Ingesting chunk {i + 1} / {num_chunks} into memory")
            memory_to_add = (
                f"Filename: {filename}\n" f"Content part#{i + 1}/{num_chunks}: {chunk}"
            )

            memory.add(memory_to_add)

        print(f"Done ingesting {num_chunks} chunks from {filename}.")
    except Exception as e:
        print(f"Error while ingesting file '{filename}': {str(e)}")


def write_to_file(filename: str, text: str) -> str:
    """Write text to a file

    Args:
        filename (str): The name of the file to write to
        text (str): The text to write to the file

    Returns:
        str: A message indicating success or failure
    """
    if check_duplicate_operation("write", filename):
        return "Error: File has already been updated."
    try:
        filepath = path_in_workspace(filename)
        directory = os.path.dirname(filepath)
        if not os.path.exists(directory):
            os.makedirs(directory)
        with open(filepath, "w", encoding="utf-8") as f:
            f.write(text)
        log_operation("write", filename)
        return "File written to successfully."
    except Exception as e:
        return f"Error: {str(e)}"


def append_to_file(filename: str, text: str, shouldLog: bool = True) -> str:
    """Append text to a file

    Args:
        filename (str): The name of the file to append to
        text (str): The text to append to the file

    Returns:
        str: A message indicating success or failure
    """
    try:
        filepath = path_in_workspace(filename)
        with open(filepath, "a") as f:
            f.write(text)

        if shouldLog:
            log_operation("append", filename)

        return "Text appended successfully."
    except Exception as e:
        return f"Error: {str(e)}"


def delete_file(filename: str) -> str:
    """Delete a file

    Args:
        filename (str): The name of the file to delete

    Returns:
        str: A message indicating success or failure
    """
    if check_duplicate_operation("delete", filename):
        return "Error: File has already been deleted."
    try:
        filepath = path_in_workspace(filename)
        os.remove(filepath)
        log_operation("delete", filename)
        return "File deleted successfully."
    except Exception as e:
        return f"Error: {str(e)}"


def search_files(directory: str) -> list[str]:
    """Search for files in a directory

    Args:
        directory (str): The directory to search in

    Returns:
        list[str]: A list of files found in the directory
    """
    found_files = []

    if directory in {"", "/"}:
        search_directory = WORKSPACE_PATH
    else:
        search_directory = path_in_workspace(directory)

    for root, _, files in os.walk(search_directory):
        for file in files:
            if file.startswith("."):
                continue
            relative_path = os.path.relpath(os.path.join(root, file), WORKSPACE_PATH)
            found_files.append(relative_path)

    return found_files


def download_file(url, filename):
    """Downloads a file
    Args:
        url (str): URL of the file to download
        filename (str): Filename to save the file as
    """
    safe_filename = path_in_workspace(filename)
    try:
        message = f"{Fore.YELLOW}Downloading file from {Back.LIGHTBLUE_EX}{url}{Back.RESET}{Fore.RESET}"
        with Spinner(message) as spinner:
            session = requests.Session()
            retry = Retry(total=3, backoff_factor=1, status_forcelist=[502, 503, 504])
            adapter = HTTPAdapter(max_retries=retry)
            session.mount("http://", adapter)
            session.mount("https://", adapter)

            total_size = 0
            downloaded_size = 0

            with session.get(url, allow_redirects=True, stream=True) as r:
                r.raise_for_status()
                total_size = int(r.headers.get("Content-Length", 0))
                downloaded_size = 0

                with open(safe_filename, "wb") as f:
                    for chunk in r.iter_content(chunk_size=8192):
                        f.write(chunk)
                        downloaded_size += len(chunk)

                        # Update the progress message
                        progress = f"{readable_file_size(downloaded_size)} / {readable_file_size(total_size)}"
                        spinner.update_message(f"{message} {progress}")

            return f'Successfully downloaded and locally stored file: "{filename}"! (Size: {readable_file_size(total_size)})'
    except requests.HTTPError as e:
        return f"Got an HTTP Error whilst trying to download file: {e}"
    except Exception as e:
        return "Error: " + str(e)<|MERGE_RESOLUTION|>--- conflicted
+++ resolved
@@ -3,19 +3,11 @@
 
 import os
 import os.path
-from pathlib import Path
-from typing import Generator, List
-<<<<<<< HEAD
-from autogpt.config import Config
-CFG = Config()
-# Set a dedicated folder for file I/O
-WORKING_DIRECTORY = Path(os.getcwd()) / "auto_gpt_workspace"
-=======
+from typing import Generator
 
 import requests
 from colorama import Back, Fore
 from requests.adapters import HTTPAdapter, Retry
->>>>>>> 89539d0c
 
 from autogpt.spinner import Spinner
 from autogpt.utils import readable_file_size
@@ -54,30 +46,7 @@
         with open(LOG_FILE_PATH, "w", encoding="utf-8") as f:
             f.write("File Operation Logger ")
 
-<<<<<<< HEAD
-    append_to_file(LOG_FILE, log_entry)
-
-
-def safe_join(base: str, *paths) -> str:
-    """Join one or more path components intelligently.
-
-    Args:
-        base (str): The base path
-        *paths (str): The paths to join to the base path
-
-    Returns:
-        str: The joined path
-    """
-    if str(CFG.working_directory_restricted).lower() == "true":
-        new_path = os.path.normpath(os.path.join(base, *paths))
-        if os.path.commonprefix([base, new_path]) != base:
-            raise ValueError("Attempted to access outside of working directory.")
-    else:
-        new_path = os.path.normpath(os.path.join("/", *paths))
-    return new_path
-=======
     append_to_file(LOG_FILE, log_entry, shouldLog=False)
->>>>>>> 89539d0c
 
 
 def split_file(

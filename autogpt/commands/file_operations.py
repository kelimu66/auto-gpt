--- conflicted
+++ resolved
@@ -13,11 +13,7 @@
 from autogpt.config import Config
 from autogpt.spinner import Spinner
 from autogpt.utils import readable_file_size
-<<<<<<< HEAD
-from autogpt.workspace import WORKSPACE_PATH, path_in_workspace
 from autogpt.commands.file_operations_utils import read_textual_file
-=======
->>>>>>> 5ce6da95
 
 CFG = Config()
 
@@ -90,9 +86,8 @@
     Returns:
         str: The contents of the file
     """
-    filepath = path_in_workspace(filename)
-    try:
-        content = read_textual_file(filepath)
+    try:
+        content = read_textual_file(filename)
         return content
     except Exception as e:
         return f"Error: {str(e)}"

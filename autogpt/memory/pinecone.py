import pinecone
from colorama import Fore, Style

from autogpt.logs import logger
from autogpt.memory.base import MemoryProviderSingleton, get_ada_embedding


class PineconeMemory(MemoryProviderSingleton):
    def __init__(self, cfg):
        pinecone_api_key = cfg.pinecone_api_key
        pinecone_region = cfg.pinecone_region
        pinecone.init(api_key=pinecone_api_key, environment=pinecone_region)
        dimension = 1536
        metric = "cosine"
        pod_type = "p1"
        table_name = "auto-gpt"
        # this assumes we don't start with memory.
        # for now this works.
        # we'll need a more complicated and robust system if we want to start with
        #  memory.
        self.vec_num = 0

        try:
            pinecone.whoami()
        except Exception as e:
            logger.typewriter_log(
                "FAILED TO CONNECT TO PINECONE",
                Fore.RED,
                Style.BRIGHT + str(e) + Style.RESET_ALL,
            )
            logger.double_check(
                "Please ensure you have setup and configured Pinecone properly for use."
                + f"You can check out {Fore.CYAN + Style.BRIGHT}"
                "https://github.com/Torantulino/Auto-GPT#-pinecone-api-key-setup"
                f"{Style.RESET_ALL} to ensure you've set up everything correctly."
            )
            exit(1)

        if table_name not in pinecone.list_indexes():
            pinecone.create_index(
                table_name, dimension=dimension, metric=metric, pod_type=pod_type
            )
        self.index = pinecone.Index(table_name)

    def add(self, data):
<<<<<<< HEAD
        """
        Adds data to the memory.

        Args:
            data: The data to add to the memory.
        """
        vector = get_embedding(data)
=======
        vector = get_ada_embedding(data)
>>>>>>> c8c4e2b5
        # no metadata here. We may wish to change that long term.
        self.index.upsert([(str(self.vec_num), vector, {"raw_text": data})])
        _text = f"Inserting data into memory at index: {self.vec_num}:\n data: {data}"
        self.vec_num += 1
        return _text

    def get(self, data):
        """Gets relevant data from the memory."""
        return self.get_relevant(data, 1)

    def clear(self):
        self.index.delete(deleteAll=True)
        return "Obliviated"

    def get_relevant(self, data, num_relevant=5):
        """
        Returns all the data in the memory that is relevant to the given data.
        :param data: The data to compare to.
        :param num_relevant: The number of relevant data to return. Defaults to 5
        """
        query_embedding = get_ada_embedding(data)
        results = self.index.query(
            query_embedding, top_k=num_relevant, include_metadata=True
        )
        sorted_results = sorted(results.matches, key=lambda x: x.score)
        return [str(item["metadata"]["raw_text"]) for item in sorted_results]

    def get_stats(self):
        return self.index.describe_index_stats()<|MERGE_RESOLUTION|>--- conflicted
+++ resolved
@@ -43,17 +43,12 @@
         self.index = pinecone.Index(table_name)
 
     def add(self, data):
-<<<<<<< HEAD
-        """
-        Adds data to the memory.
+        """Adds data to the memory.
 
         Args:
             data: The data to add to the memory.
         """
-        vector = get_embedding(data)
-=======
         vector = get_ada_embedding(data)
->>>>>>> c8c4e2b5
         # no metadata here. We may wish to change that long term.
         self.index.upsert([(str(self.vec_num), vector, {"raw_text": data})])
         _text = f"Inserting data into memory at index: {self.vec_num}:\n data: {data}"
@@ -61,7 +56,6 @@
         return _text
 
     def get(self, data):
-        """Gets relevant data from the memory."""
         return self.get_relevant(data, 1)
 
     def clear(self):

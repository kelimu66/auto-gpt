"""The application entry point.  Can be invoked by a CLI or any other front end application."""
import logging
import sys
from pathlib import Path

from colorama import Fore, Style

<<<<<<< HEAD
from autogpt.agents import Agent
from autogpt.config.config import Config, check_openai_api_key
=======
from autogpt.agent import Agent
from autogpt.config.config import ConfigBuilder, check_openai_api_key
>>>>>>> 5070cc32
from autogpt.configurator import create_config
from autogpt.logs import logger
from autogpt.memory.vector import get_memory
from autogpt.models.command_registry import CommandRegistry
from autogpt.plugins import scan_plugins
from autogpt.prompts.prompt import DEFAULT_TRIGGERING_PROMPT, construct_main_ai_config
from autogpt.utils import (
    get_current_git_branch,
    get_latest_bulletin,
    get_legal_warning,
    markdown_to_ansi_style,
)
from autogpt.workspace import Workspace
from scripts.install_plugin_deps import install_plugin_dependencies

COMMAND_CATEGORIES = [
    "autogpt.commands.execute_code",
    "autogpt.commands.file_operations",
    "autogpt.commands.web_search",
    "autogpt.commands.web_selenium",
    "autogpt.app",
    "autogpt.commands.task_statuses",
]


def run_auto_gpt(
    continuous: bool,
    continuous_limit: int,
    ai_settings: str,
    prompt_settings: str,
    skip_reprompt: bool,
    speak: bool,
    debug: bool,
    gpt3only: bool,
    gpt4only: bool,
    memory_type: str,
    browser_name: str,
    allow_downloads: bool,
    skip_news: bool,
    workspace_directory: str | Path,
    install_plugin_deps: bool,
):
    # Configure logging before we do anything else.
    logger.set_level(logging.DEBUG if debug else logging.INFO)
    logger.speak_mode = speak

    config = ConfigBuilder.build_config_from_env()

    # TODO: fill in llm values here
    check_openai_api_key(config)

    create_config(
        config,
        continuous,
        continuous_limit,
        ai_settings,
        prompt_settings,
        skip_reprompt,
        speak,
        debug,
        gpt3only,
        gpt4only,
        memory_type,
        browser_name,
        allow_downloads,
        skip_news,
    )

    if config.continuous_mode:
        for line in get_legal_warning().split("\n"):
            logger.warn(markdown_to_ansi_style(line), "LEGAL:", Fore.RED)

    if not config.skip_news:
        motd, is_new_motd = get_latest_bulletin()
        if motd:
            motd = markdown_to_ansi_style(motd)
            for motd_line in motd.split("\n"):
                logger.info(motd_line, "NEWS:", Fore.GREEN)
            if is_new_motd and not config.chat_messages_enabled:
                input(
                    Fore.MAGENTA
                    + Style.BRIGHT
                    + "NEWS: Bulletin was updated! Press Enter to continue..."
                    + Style.RESET_ALL
                )

        git_branch = get_current_git_branch()
        if git_branch and git_branch != "stable":
            logger.typewriter_log(
                "WARNING: ",
                Fore.RED,
                f"You are running on `{git_branch}` branch "
                "- this is not a supported branch.",
            )
        if sys.version_info < (3, 10):
            logger.typewriter_log(
                "WARNING: ",
                Fore.RED,
                "You are running on an older version of Python. "
                "Some people have observed problems with certain "
                "parts of Auto-GPT with this version. "
                "Please consider upgrading to Python 3.10 or higher.",
            )

    if install_plugin_deps:
        install_plugin_dependencies()

    # TODO: have this directory live outside the repository (e.g. in a user's
    #   home directory) and have it come in as a command line argument or part of
    #   the env file.
    workspace_directory = Workspace.get_workspace_directory(config, workspace_directory)

    # HACK: doing this here to collect some globals that depend on the workspace.
    Workspace.build_file_logger_path(config, workspace_directory)

    config.plugins = scan_plugins(config, config.debug_mode)
    # Create a CommandRegistry instance and scan default folder
    command_registry = CommandRegistry()

    logger.debug(
        f"The following command categories are disabled: {config.disabled_command_categories}"
    )
    enabled_command_categories = [
        x for x in COMMAND_CATEGORIES if x not in config.disabled_command_categories
    ]

    logger.debug(
        f"The following command categories are enabled: {enabled_command_categories}"
    )

    for command_category in enabled_command_categories:
        command_registry.import_commands(command_category)

    # Unregister commands that are incompatible with the current config
    incompatible_commands = []
    for command in command_registry.commands.values():
        if callable(command.enabled) and not command.enabled(config):
            command.enabled = False
            incompatible_commands.append(command)

    for command in incompatible_commands:
        command_registry.unregister(command.name)
        logger.debug(
            f"Unregistering incompatible command: {command.name}, "
            f"reason - {command.disabled_reason or 'Disabled by current config.'}"
        )

    ai_name = ""
    ai_config = construct_main_ai_config(config)
    ai_config.command_registry = command_registry
    if ai_config.ai_name:
        ai_name = ai_config.ai_name
    # print(prompt)
    # Initialize variables
    next_action_count = 0

    # add chat plugins capable of report to logger
    if config.chat_messages_enabled:
        for plugin in config.plugins:
            if hasattr(plugin, "can_handle_report") and plugin.can_handle_report():
                logger.info(f"Loaded plugin into logger: {plugin.__class__.__name__}")
                logger.chat_plugins.append(plugin)

    # Initialize memory and make sure it is empty.
    # this is particularly important for indexing and referencing pinecone memory
    memory = get_memory(config)
    memory.clear()
    logger.typewriter_log(
        "Using memory of type:", Fore.GREEN, f"{memory.__class__.__name__}"
    )
    logger.typewriter_log("Using Browser:", Fore.GREEN, config.selenium_web_browser)
    system_prompt = ai_config.construct_full_prompt(config)
    if config.debug_mode:
        logger.typewriter_log("Prompt:", Fore.GREEN, system_prompt)

    agent = Agent(
        ai_name=ai_name,
        memory=memory,
        next_action_count=next_action_count,
        command_registry=command_registry,
        system_prompt=system_prompt,
        triggering_prompt=DEFAULT_TRIGGERING_PROMPT,
        workspace_directory=workspace_directory,
        ai_config=ai_config,
        config=config,
    )
    agent.start_interaction_loop()<|MERGE_RESOLUTION|>--- conflicted
+++ resolved
@@ -5,13 +5,8 @@
 
 from colorama import Fore, Style
 
-<<<<<<< HEAD
 from autogpt.agents import Agent
-from autogpt.config.config import Config, check_openai_api_key
-=======
-from autogpt.agent import Agent
 from autogpt.config.config import ConfigBuilder, check_openai_api_key
->>>>>>> 5070cc32
 from autogpt.configurator import create_config
 from autogpt.logs import logger
 from autogpt.memory.vector import get_memory

--- conflicted
+++ resolved
@@ -5,12 +5,8 @@
 
 from colorama import Fore, Style
 
-<<<<<<< HEAD
-from autogpt.agent.agent import Agent
+from autogpt.agent import Agent
 from autogpt.aim import AimCallback
-=======
-from autogpt.agent import Agent
->>>>>>> f07fcdf0
 from autogpt.commands.command import CommandRegistry
 from autogpt.config import Config, check_openai_api_key
 from autogpt.configurator import create_config

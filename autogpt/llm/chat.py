--- conflicted
+++ resolved
@@ -17,183 +17,6 @@
 
 cfg = Config()
 
-
-# TODO: Change debug from hardcode to argument
-def chat_with_ai(
-    agent: Agent,
-    system_prompt: str,
-    user_input: str,
-    token_limit: int,
-):
-    """
-    Interact with the OpenAI API, sending the prompt, user input,
-        message history, and permanent memory.
-
-    Args:
-        system_prompt (str): The prompt explaining the rules to the AI.
-        user_input (str): The input from the user.
-        token_limit (int): The maximum number of tokens allowed in the API call.
-
-    Returns:
-    str: The AI's response.
-    """
-    model = cfg.fast_llm_model  # TODO: Change model from hardcode to argument
-    # Reserve 1000 tokens for the response
-    logger.debug(f"Token limit: {token_limit}")
-    send_token_limit = token_limit - 1000
-
-    # if len(agent.history) == 0:
-    #     relevant_memory = ""
-    # else:
-    #     recent_history = agent.history[-5:]
-    #     shuffle(recent_history)
-    #     relevant_memories = agent.memory.get_relevant(
-    #         str(recent_history), 5
-    #     )
-    #     if relevant_memories:
-    #         shuffle(relevant_memories)
-    #     relevant_memory = str(relevant_memories)
-    # logger.debug(f"Memory Stats: {agent.memory.get_stats()}")
-    relevant_memory = []
-
-    message_sequence = ChatSequence.for_model(
-        model,
-        [
-            Message("system", system_prompt),
-            Message("system", f"The current time and date is {time.strftime('%c')}"),
-            # Message(
-            #     "system",
-            #     f"This reminds you of these events from your past:\n{relevant_memory}\n\n",
-            # ),
-        ],
-    )
-
-    # Add messages from the full message history until we reach the token limit
-    next_message_to_add_index = len(agent.history) - 1
-    insertion_index = len(message_sequence)
-    # Count the currently used tokens
-    current_tokens_used = message_sequence.token_length
-
-    # while current_tokens_used > 2500:
-    #     # remove memories until we are under 2500 tokens
-    #     relevant_memory = relevant_memory[:-1]
-    #     (
-    #         next_message_to_add_index,
-    #         current_tokens_used,
-    #         insertion_index,
-    #         current_context,
-    #     ) = generate_context(
-    #         prompt, relevant_memory, agent.history, model
-    #     )
-
-    # Account for user input (appended later)
-    user_input_msg = Message("user", user_input)
-    current_tokens_used += count_message_tokens([user_input_msg], model)
-
-    current_tokens_used += 500  # Reserve space for new_summary_message
-
-    # Add Messages until the token limit is reached or there are no more messages to add.
-    for cycle in reversed(list(agent.history.per_cycle())):
-        messages_to_add = [msg for msg in cycle if msg is not None]
-        tokens_to_add = count_message_tokens(messages_to_add, model)
-        if current_tokens_used + tokens_to_add > send_token_limit:
-            break
-
-        # Add the most recent message to the start of the chain,
-        #  after the system prompts.
-        message_sequence.insert(insertion_index, *messages_to_add)
-        current_tokens_used += tokens_to_add
-
-    # Update & add summary of trimmed messages
-    if len(agent.history) > 0:
-        new_summary_message, trimmed_messages = agent.history.trim_messages(
-            current_message_chain=list(message_sequence),
-        )
-        tokens_to_add = count_message_tokens([new_summary_message], model)
-        message_sequence.insert(insertion_index, new_summary_message)
-        current_tokens_used += tokens_to_add - 500
-
-        # FIXME: uncomment when memory is back in use
-        # memory_store = get_memory(cfg)
-        # for _, ai_msg, result_msg in agent.history.per_cycle(trimmed_messages):
-        #     memory_to_add = MemoryItem.from_ai_action(ai_msg, result_msg)
-        #     logger.debug(f"Storing the following memory:\n{memory_to_add.dump()}")
-        #     memory_store.add(memory_to_add)
-
-    api_manager = ApiManager()
-    # inform the AI about its remaining budget (if it has one)
-    if api_manager.get_total_budget() > 0.0:
-        remaining_budget = api_manager.get_total_budget() - api_manager.get_total_cost()
-        if remaining_budget < 0:
-            remaining_budget = 0
-        budget_message = f"Your remaining API budget is ${remaining_budget:.3f}" + (
-            " BUDGET EXCEEDED! SHUT DOWN!\n\n"
-            if remaining_budget == 0
-            else " Budget very nearly exceeded! Shut down gracefully!\n\n"
-            if remaining_budget < 0.005
-            else " Budget nearly exceeded. Finish up.\n\n"
-            if remaining_budget < 0.01
-            else "\n\n"
-        )
-        logger.debug(budget_message)
-        message_sequence.add("system", budget_message)
-        current_tokens_used += count_message_tokens([message_sequence[-1]], model)
-
-    # Append user input, the length of this is accounted for above
-    message_sequence.append(user_input_msg)
-
-    plugin_count = len(cfg.plugins)
-    for i, plugin in enumerate(cfg.plugins):
-        if not plugin.can_handle_on_planning():
-            continue
-        plugin_response = plugin.on_planning(
-            agent.config.prompt_generator, message_sequence.raw()
-        )
-        if not plugin_response or plugin_response == "":
-            continue
-        tokens_to_add = count_message_tokens(
-            [Message("system", plugin_response)], model
-        )
-        if current_tokens_used + tokens_to_add > send_token_limit:
-            logger.debug(f"Plugin response too long, skipping: {plugin_response}")
-            logger.debug(f"Plugins remaining at stop: {plugin_count - i}")
-            break
-        message_sequence.add("system", plugin_response)
-
-    # Calculate remaining tokens
-    tokens_remaining = token_limit - current_tokens_used
-    # assert tokens_remaining >= 0, "Tokens remaining is negative.
-    # This should never happen, please submit a bug report at
-    #  https://www.github.com/Torantulino/Auto-GPT"
-
-    # Debug print the current context
-    logger.debug(f"Token limit: {token_limit}")
-    logger.debug(f"Send Token Count: {current_tokens_used}")
-    logger.debug(f"Tokens remaining for response: {tokens_remaining}")
-    logger.debug("------------ CONTEXT SENT TO AI ---------------")
-    for message in message_sequence:
-        # Skip printing the prompt
-        if message.role == "system" and message.content == system_prompt:
-            continue
-        logger.debug(f"{message.role.capitalize()}: {message.content}")
-        logger.debug("")
-    logger.debug("----------- END OF CONTEXT ----------------")
-    agent.log_cycle_handler.log_cycle(
-        agent.config.ai_name,
-        agent.created_at,
-        agent.cycle_count,
-        message_sequence.raw(),
-        CURRENT_CONTEXT_FILE_NAME,
-    )
-
-    # TODO: use a model defined elsewhere, so that model can contain
-    # temperature and other settings we care about
-    assistant_reply = create_chat_completion(
-        prompt=message_sequence,
-        max_tokens=tokens_remaining,
-    )
-
-<<<<<<< HEAD
 # TODO: Change debug from hardcode to argument
 def chat_with_ai(
     agent, prompt, user_input, full_message_history, permanent_memory, token_limit
@@ -397,10 +220,10 @@
             full_message_history.append(
                 create_chat_message("assistant", assistant_reply)
             )
-=======
+
     # Update full message history
     agent.history.append(user_input_msg)
     agent.history.add("assistant", assistant_reply, "ai_response")
->>>>>>> f07fcdf0
+
 
     return assistant_reply
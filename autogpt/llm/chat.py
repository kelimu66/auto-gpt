import time
from random import shuffle

from openai.error import RateLimitError

from autogpt.config import Config
from autogpt.llm.api_manager import ApiManager
from autogpt.llm.base import Message
from autogpt.llm.llm_utils import create_chat_completion
from autogpt.llm.token_counter import count_message_tokens
from autogpt.logs import logger
<<<<<<< HEAD
=======
from autogpt.memory_management.store_memory import (
    save_memory_trimmed_from_context_window,
)
from autogpt.types.openai import Message
>>>>>>> aa3e37ac

cfg = Config()


def create_chat_message(role, content) -> Message:
    """
    Create a chat message with the given role and content.

    Args:
    role (str): The role of the message sender, e.g., "system", "user", or "assistant".
    content (str): The content of the message.

    Returns:
    dict: A dictionary containing the role and content of the message.
    """
    return {"role": role, "content": content}


def generate_context(prompt, relevant_memory, full_message_history, model):
    current_context = [
        create_chat_message("system", prompt),
        create_chat_message(
            "system", f"The current time and date is {time.strftime('%c')}"
        ),
        create_chat_message(
            "system",
            f"This reminds you of these events from your past:\n{relevant_memory}\n\n",
        ),
    ]

    # Add messages from the full message history until we reach the token limit
    next_message_to_add_index = len(full_message_history) - 1
    insertion_index = len(current_context)
    # Count the currently used tokens
    current_tokens_used = count_message_tokens(current_context, model)
    return (
        next_message_to_add_index,
        current_tokens_used,
        insertion_index,
        current_context,
    )


# TODO: Change debug from hardcode to argument
def chat_with_ai(
    agent, prompt, user_input, full_message_history, permanent_memory, token_limit
):
    """Interact with the OpenAI API, sending the prompt, user input, message history,
    and permanent memory."""
    while True:
        try:
            """
            Interact with the OpenAI API, sending the prompt, user input,
                message history, and permanent memory.

            Args:
                prompt (str): The prompt explaining the rules to the AI.
                user_input (str): The input from the user.
                full_message_history (list): The list of all messages sent between the
                    user and the AI.
                permanent_memory (Obj): The memory object containing the permanent
                  memory.
                token_limit (int): The maximum number of tokens allowed in the API call.

            Returns:
            str: The AI's response.
            """
            model = cfg.fast_llm_model  # TODO: Change model from hardcode to argument
            # Reserve 1000 tokens for the response

            logger.debug(f"Token limit: {token_limit}")
            send_token_limit = token_limit - 1000
            if len(full_message_history) == 0:
                relevant_memory = ""
            else:
                recent_history = full_message_history[-5:]
                shuffle(recent_history)
                relevant_memories = permanent_memory.get_relevant(
                    str(recent_history), 5
                )
                if relevant_memories:
                    shuffle(relevant_memories)
                relevant_memory = str(relevant_memories)

            logger.debug(f"Memory Stats: {permanent_memory.get_stats()}")

            (
                next_message_to_add_index,
                current_tokens_used,
                insertion_index,
                current_context,
            ) = generate_context(prompt, relevant_memory, full_message_history, model)

            while current_tokens_used > 2500:
                # remove memories until we are under 2500 tokens
                relevant_memory = relevant_memory[:-1]
                (
                    next_message_to_add_index,
                    current_tokens_used,
                    insertion_index,
                    current_context,
                ) = generate_context(
                    prompt, relevant_memory, full_message_history, model
                )

            current_tokens_used += count_message_tokens(
                [create_chat_message("user", user_input)], model
            )  # Account for user input (appended later)

            while next_message_to_add_index >= 0:
                # print (f"CURRENT TOKENS USED: {current_tokens_used}")
                message_to_add = full_message_history[next_message_to_add_index]

                tokens_to_add = count_message_tokens([message_to_add], model)
                if current_tokens_used + tokens_to_add > send_token_limit:
                    save_memory_trimmed_from_context_window(
                        full_message_history,
                        next_message_to_add_index,
                        permanent_memory,
                    )
                    break

                # Add the most recent message to the start of the current context,
                #  after the two system prompts.
                current_context.insert(
                    insertion_index, full_message_history[next_message_to_add_index]
                )

                # Count the currently used tokens
                current_tokens_used += tokens_to_add

                # Move to the next most recent message in the full message history
                next_message_to_add_index -= 1

            api_manager = ApiManager()
            # inform the AI about its remaining budget (if it has one)
            if api_manager.get_total_budget() > 0.0:
                remaining_budget = (
                    api_manager.get_total_budget() - api_manager.get_total_cost()
                )
                if remaining_budget < 0:
                    remaining_budget = 0
                system_message = (
                    f"Your remaining API budget is ${remaining_budget:.3f}"
                    + (
                        " BUDGET EXCEEDED! SHUT DOWN!\n\n"
                        if remaining_budget == 0
                        else " Budget very nearly exceeded! Shut down gracefully!\n\n"
                        if remaining_budget < 0.005
                        else " Budget nearly exceeded. Finish up.\n\n"
                        if remaining_budget < 0.01
                        else "\n\n"
                    )
                )
                logger.debug(system_message)
                current_context.append(create_chat_message("system", system_message))

            # Append user input, the length of this is accounted for above
            current_context.extend([create_chat_message("user", user_input)])

            plugin_count = len(cfg.plugins)
            for i, plugin in enumerate(cfg.plugins):
                if not plugin.can_handle_on_planning():
                    continue
                plugin_response = plugin.on_planning(
                    agent.prompt_generator, current_context
                )
                if not plugin_response or plugin_response == "":
                    continue
                tokens_to_add = count_message_tokens(
                    [create_chat_message("system", plugin_response)], model
                )
                if current_tokens_used + tokens_to_add > send_token_limit:
                    if cfg.debug_mode:
                        print("Plugin response too long, skipping:", plugin_response)
                        print("Plugins remaining at stop:", plugin_count - i)
                    break
                current_context.append(create_chat_message("system", plugin_response))

            # Calculate remaining tokens
            tokens_remaining = token_limit - current_tokens_used
            # assert tokens_remaining >= 0, "Tokens remaining is negative.
            # This should never happen, please submit a bug report at
            #  https://www.github.com/Torantulino/Auto-GPT"

            # Debug print the current context
            logger.debug(f"Token limit: {token_limit}")
            logger.debug(f"Send Token Count: {current_tokens_used}")
            logger.debug(f"Tokens remaining for response: {tokens_remaining}")
            logger.debug("------------ CONTEXT SENT TO AI ---------------")
            for message in current_context:
                # Skip printing the prompt
                if message["role"] == "system" and message["content"] == prompt:
                    continue
                logger.debug(f"{message['role'].capitalize()}: {message['content']}")
                logger.debug("")
            logger.debug("----------- END OF CONTEXT ----------------")

            # TODO: use a model defined elsewhere, so that model can contain
            # temperature and other settings we care about
            assistant_reply = create_chat_completion(
                model=model,
                messages=current_context,
                max_tokens=tokens_remaining,
            )

            # Update full message history
            full_message_history.append(create_chat_message("user", user_input))
            full_message_history.append(
                create_chat_message("assistant", assistant_reply)
            )

            return assistant_reply
        except RateLimitError:
            # TODO: When we switch to langchain, this is built in
            print("Error: ", "API Rate Limit Reached. Waiting 10 seconds...")
            time.sleep(10)<|MERGE_RESOLUTION|>--- conflicted
+++ resolved
@@ -9,13 +9,10 @@
 from autogpt.llm.llm_utils import create_chat_completion
 from autogpt.llm.token_counter import count_message_tokens
 from autogpt.logs import logger
-<<<<<<< HEAD
-=======
 from autogpt.memory_management.store_memory import (
     save_memory_trimmed_from_context_window,
 )
 from autogpt.types.openai import Message
->>>>>>> aa3e37ac
 
 cfg = Config()
 

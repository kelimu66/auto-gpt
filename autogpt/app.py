--- conflicted
+++ resolved
@@ -1,6 +1,7 @@
 """ Command and Control """
 import json
 from typing import Dict, List, NoReturn, Union
+from autogpt import memory
 
 from autogpt.agent.agent_manager import AgentManager
 from autogpt.commands.analyze_code import analyze_code
@@ -18,7 +19,9 @@
     search_files,
     write_to_file,
 )
-<<<<<<< HEAD
+from autogpt.commands.image_gen import generate_image
+from autogpt.commands.web_playwright import scrape_links, scrape_text
+from autogpt.config import Config
 from autogpt.contexts.contextualize import ContextManager
 from autogpt.json_fixes.parsing import fix_and_parse_json
 from autogpt.memory import get_memory
@@ -29,21 +32,6 @@
 from autogpt.commands.twitter import send_tweet
 from autogpt.workspace import CONTEXTS_PATH
 
-=======
-from autogpt.commands.git_operations import clone_repository
-from autogpt.commands.google_search import google_official_search, google_search
-from autogpt.commands.image_gen import generate_image
-from autogpt.commands.improve_code import improve_code
-from autogpt.commands.twitter import send_tweet
-from autogpt.commands.web_requests import scrape_links, scrape_text
-from autogpt.commands.web_selenium import browse_website
-from autogpt.commands.write_tests import write_tests
-from autogpt.config import Config
-from autogpt.json_utils.json_fix_llm import fix_and_parse_json
-from autogpt.memory import get_memory
-from autogpt.processing.text import summarize_text
-from autogpt.speech import say_text
->>>>>>> 91537b04
 
 CFG = Config()
 AGENT_MANAGER = AgentManager()
@@ -155,19 +143,12 @@
             else:
                 safe_message = google_result.encode("utf-8", "ignore")
 
-<<<<<<< HEAD
             return str(safe_message)
         elif command_name == "browse_website":
             return browse_website(arguments["url"], arguments["question"])
         
         # AGENTS
 
-=======
-            return safe_message.decode("utf-8")
-        elif command_name == "memory_add":
-            memory = get_memory(CFG)
-            return memory.add(arguments["string"])
->>>>>>> 91537b04
         elif command_name == "start_agent":
             return start_agent(
                 arguments["name"], arguments["task"], arguments["prompt"]
@@ -233,47 +214,7 @@
             return delete_file(arguments["file"])
         elif command_name == "search_files":
             return search_files(arguments["directory"])
-<<<<<<< HEAD
         
-=======
-        elif command_name == "download_file":
-            if not CFG.allow_downloads:
-                return "Error: You do not have user authorization to download files locally."
-            return download_file(arguments["url"], arguments["file"])
-        elif command_name == "browse_website":
-            return browse_website(arguments["url"], arguments["question"])
-        # TODO: Change these to take in a file rather than pasted code, if
-        # non-file is given, return instructions "Input should be a python
-        # filepath, write your code to file and try again"
-        elif command_name == "analyze_code":
-            return analyze_code(arguments["code"])
-        elif command_name == "improve_code":
-            return improve_code(arguments["suggestions"], arguments["code"])
-        elif command_name == "write_tests":
-            return write_tests(arguments["code"], arguments.get("focus"))
-        elif command_name == "execute_python_file":  # Add this command
-            return execute_python_file(arguments["file"])
-        elif command_name == "execute_shell":
-            if CFG.execute_local_commands:
-                return execute_shell(arguments["command_line"])
-            else:
-                return (
-                    "You are not allowed to run local shell commands. To execute"
-                    " shell commands, EXECUTE_LOCAL_COMMANDS must be set to 'True' "
-                    "in your config. Do not attempt to bypass the restriction."
-                )
-        elif command_name == "execute_shell_popen":
-            if CFG.execute_local_commands:
-                return execute_shell_popen(arguments["command_line"])
-            else:
-                return (
-                    "You are not allowed to run local shell commands. To execute"
-                    " shell commands, EXECUTE_LOCAL_COMMANDS must be set to 'True' "
-                    "in your config. Do not attempt to bypass the restriction."
-                )
-        elif command_name == "read_audio_from_file":
-            return read_audio_from_file(arguments["file"])
->>>>>>> 91537b04
         elif command_name == "generate_image":
             return generate_image(arguments["prompt"])
         elif command_name == "do_nothing":

--- conflicted
+++ resolved
@@ -1,16 +1,12 @@
 """ Command and Control """
 import json
-from typing import Any, Dict, List, Tuple, Union
+from typing import Any, Dict, List, Union
 
 from autogpt.agent.agent_manager import AgentManager
 from autogpt.commands.command import CommandRegistry, command
 from autogpt.commands.web_requests import scrape_links, scrape_text
 from autogpt.config import Config
-<<<<<<< HEAD
 from autogpt.llm.base import CommandError, CommandMessage
-from autogpt.memory import get_memory
-=======
->>>>>>> 03036c1b
 from autogpt.processing.text import summarize_text
 from autogpt.prompts.generator import PromptGenerator
 from autogpt.speech import say_text

""" Command and Control """
import json
from typing import Dict, Any, List, NoReturn, Union
from autogpt.agent.agent_manager import AgentManager
from autogpt.commands.evaluate_code import evaluate_code
from autogpt.commands.google_search import google_official_search, google_search
from autogpt.commands.improve_code import improve_code
from autogpt.commands.write_tests import write_tests
from autogpt.config import Config
from autogpt.commands.image_gen import generate_image
from autogpt.commands.audio_text import read_audio_from_file
from autogpt.commands.web_requests import scrape_links, scrape_text
from autogpt.commands.execute_code import (
    execute_python_file,
    execute_shell,
    execute_shell_popen,
)
from autogpt.commands.file_operations import (
    append_to_file,
    delete_file,
    read_file,
    search_files,
    write_to_file,
    download_file
)
from autogpt.json_fixes.parsing import fix_and_parse_json
from autogpt.memory import get_memory
from autogpt.processing.text import summarize_text
from autogpt.speech import say_text
from autogpt.commands.web_selenium import browse_website
from autogpt.commands.git_operations import clone_repository
from autogpt.commands.twitter import send_tweet


CFG = Config()
AGENT_MANAGER = AgentManager()
COMMANDS = {
    "google": lambda args: google(args["input"]),
    "memory_add": lambda args: get_memory(CFG).add(args["string"]),
    "start_agent": lambda args: start_agent(args["name"],
                                            args["task"],
                                            args["prompt"]),
    "message_agent": lambda args: message_agent(args["key"],
                                                args["message"]),
    "list_agents": lambda _: list_agents(),
    "delete_agent": lambda args: delete_agent(args["key"]),
    "get_text_summary": lambda args: get_text_summary(args["url"],
                                                      args["question"]),
    "get_hyperlinks": lambda args: get_hyperlinks(args["url"]),
    "clone_repository": lambda args: clone_repository(args["repository_url"],
                                                      args["clone_path"]),
    "read_file": lambda args: read_file(args["file"]),
    "write_to_file": lambda args: write_to_file(args["file"],
                                                args["text"]),
    "append_to_file": lambda args: append_to_file(args["file"],
                                                  args["text"]),
    "delete_file": lambda args: delete_file(args["file"]),
    "search_files": lambda args: search_files(args["directory"]),
    "download_file": lambda args: do_download_file(args["url"]),
    "browse_website": lambda args: browse_website(args["url"],
                                                  args["question"]),
    "evaluate_code": lambda args: evaluate_code(args["code"]),
    "improve_code": lambda args: improve_code(args["suggestions"],
                                              args["code"]),
    "write_tests": lambda args: write_tests(args["code"],
                                            args.get("focus")),
    "execute_python_file": lambda args: execute_python_file(args["file"]),
    "execute_shell": lambda args: execute_shell_command(args),
    "read_audio_from_file": lambda args: read_audio_from_file(args["file"]),
    "generate_image": lambda args: generate_image(args["prompt"]),
    "send_tweet": lambda args: send_tweet(args["text"]),
    "do_nothing": lambda _: "No action performed.",
    "task_complete": lambda: shutdown()
}


def google(input_str: str) -> str:
    """
    Return the search results for the input string using the official or unofficial
    search method.

    Args:
        input_str (str): The search query.

    Returns:
        str: The search results.
    """
    key = CFG.google_api_key
    if key and key.strip() and key != "your-google-api-key":
        google_result = google_official_search(input_str)
        return google_result
    else:
        google_result = google_search(input_str)
    # google_result can be a list or a string depending on the search results
    if isinstance(google_result, list):
        safe_message = [google_result_single.encode('utf-8', 'ignore')
                        for google_result_single in google_result]
    else:
        safe_message = google_result.encode('utf-8', 'ignore')
    return str(safe_message)


def do_download_file(url: str) -> str:
    """
    Download a file from a URL and return the result.

    Args:
        url (str): The URL of the file to download.

    Returns:
        str: The result of the download.
    """
    if CFG.allow_downloads:
        return download_file(url)
    else:
        return "Error: You do not have user authorization to download files locally."


def execute_shell_command(args: Dict[str, Any]) -> str:
    """
    Execute the shell command if local commands execution is allowed in the
    configuration.

    Args:
        args (dict): The arguments containing the command line.

    Returns:
        str: The result of the shell command or a warning message.
    """
    if CFG.execute_local_commands:
        return execute_shell(args["command_line"])
    else:
        return (
            "You are not allowed to run local shell commands. To execute "
            "shell commands, EXECUTE_LOCAL_COMMANDS must be set to 'True' "
            "in your config. Do not attempt to bypass the restriction."
        )


def execute_command(command_name: str, arguments: Dict[str, Any]) -> str:
    """Execute the command and return the result.

    Args:
        command_name (str): The name of the command to execute.
        arguments (dict): The arguments for the command.

    Returns:
        str: The result of the command.
    """
    try:
        command_name = map_command_synonyms(command_name)
        if command_name in COMMANDS:
            return COMMANDS[command_name](arguments)
        else:
            return (
                f"Unknown command '{command_name}'. Please refer to the "
                "COMMANDS list for available commands and only respond in "
                "the specified JSON format."
            )
    except Exception as e:
        return f"Error: {str(e)}"


def is_valid_int(value: str) -> bool:
    """Check if the value is a valid integer

    Args:
        value (str): The value to check

    Returns:
        bool: True if the value is a valid integer, False otherwise
    """
    try:
        int(value)
        return True
    except ValueError:
        return False


def get_command(response_json: Dict):
    """Parse the response and return the command name and arguments

    Args:
        response_json (json): The response from the AI

    Returns:
        tuple: The command name and arguments

    Raises:
        json.decoder.JSONDecodeError: If the response is not valid JSON

        Exception: If any other error occurs
    """
    try:
        if "command" not in response_json:
            return "Error:", "Missing 'command' object in JSON"

        if not isinstance(response_json, dict):
            return "Error:", f"'response_json' object is not dictionary {response_json}"

        command = response_json["command"]
        if not isinstance(command, dict):
            return "Error:", "'command' object is not a dictionary"

        if "name" not in command:
            return "Error:", "Missing 'name' field in 'command' object"

        command_name = command["name"]

        # Use an empty dictionary if 'args' field is not present in 'command' object
        arguments = command.get("args", {})

        return command_name, arguments
    except json.decoder.JSONDecodeError:
        return "Error:", "Invalid JSON"
    # All other errors, return "Error: + error message"
    except Exception as e:
        return "Error:", str(e)


def map_command_synonyms(command_name: str):
    """Takes the original command name given by the AI, and checks if the
    string matches a list of common/known hallucinations
    """
    synonyms = [
        ("write_file", "write_to_file"),
        ("create_file", "write_to_file"),
        ("search", "google"),
    ]
    for seen_command, actual_command_name in synonyms:
        if command_name == seen_command:
            return actual_command_name
    return command_name


<<<<<<< HEAD
=======
def execute_command(command_name: str, arguments):
    """Execute the command and return the result

    Args:
        command_name (str): The name of the command to execute
        arguments (dict): The arguments for the command

    Returns:
        str: The result of the command"""
    memory = get_memory(CFG)

    try:
        command_name = map_command_synonyms(command_name)
        if command_name == "google":
            # Check if the Google API key is set and use the official search method
            # If the API key is not set or has only whitespaces, use the unofficial
            # search method
            key = CFG.google_api_key
            if key and key.strip() and key != "your-google-api-key":
                google_result = google_official_search(arguments["input"])
                return google_result
            else:
                google_result = google_search(arguments["input"])

            # google_result can be a list or a string depending on the search results
            if isinstance(google_result, list):
                safe_message = [google_result_single.encode('utf-8', 'ignore') for google_result_single in google_result]
            else:
                safe_message = google_result.encode('utf-8', 'ignore')

            return str(safe_message)
        elif command_name == "memory_add":
            return memory.add(arguments["string"])
        elif command_name == "start_agent":
            return start_agent(
                arguments["name"], arguments["task"], arguments["prompt"]
            )
        elif command_name == "message_agent":
            return message_agent(arguments["key"], arguments["message"])
        elif command_name == "list_agents":
            return list_agents()
        elif command_name == "delete_agent":
            return delete_agent(arguments["key"])
        elif command_name == "get_text_summary":
            return get_text_summary(arguments["url"], arguments["question"])
        elif command_name == "get_hyperlinks":
            return get_hyperlinks(arguments["url"])
        elif command_name == "clone_repository":
            return clone_repository(
                arguments["repository_url"], arguments["clone_path"]
            )
        elif command_name == "read_file":
            return read_file(arguments["file"])
        elif command_name == "write_to_file":
            return write_to_file(arguments["file"], arguments["text"])
        elif command_name == "append_to_file":
            return append_to_file(arguments["file"], arguments["text"])
        elif command_name == "delete_file":
            return delete_file(arguments["file"])
        elif command_name == "search_files":
            return search_files(arguments["directory"])
        elif command_name == "download_file":
            if not CFG.allow_downloads:
                return "Error: You do not have user authorization to download files locally."
            return download_file(arguments["url"], arguments["file"])
        elif command_name == "browse_website":
            return browse_website(arguments["url"], arguments["question"])
        # TODO: Change these to take in a file rather than pasted code, if
        # non-file is given, return instructions "Input should be a python
        # filepath, write your code to file and try again"
        elif command_name == "evaluate_code":
            return evaluate_code(arguments["code"])
        elif command_name == "improve_code":
            return improve_code(arguments["suggestions"], arguments["code"])
        elif command_name == "write_tests":
            return write_tests(arguments["code"], arguments.get("focus"))
        elif command_name == "execute_python_file":  # Add this command
            return execute_python_file(arguments["file"])
        elif command_name == "execute_shell":
            if CFG.execute_local_commands:
                return execute_shell(arguments["command_line"])
            else:
                return (
                    "You are not allowed to run local shell commands. To execute"
                    " shell commands, EXECUTE_LOCAL_COMMANDS must be set to 'True' "
                    "in your config. Do not attempt to bypass the restriction."
                )
        elif command_name == "execute_shell_popen":
            if CFG.execute_local_commands:
                return execute_shell_popen(arguments["command_line"])
            else:
                return (
                    "You are not allowed to run local shell commands. To execute"
                    " shell commands, EXECUTE_LOCAL_COMMANDS must be set to 'True' "
                    "in your config. Do not attempt to bypass the restriction."
                )
        elif command_name == "read_audio_from_file":
            return read_audio_from_file(arguments["file"])
        elif command_name == "generate_image":
            return generate_image(arguments["prompt"])
        elif command_name == "send_tweet":
            return send_tweet(arguments["text"])
        elif command_name == "do_nothing":
            return "No action performed."
        elif command_name == "task_complete":
            shutdown()
        else:
            return (
                f"Unknown command '{command_name}'. Please refer to the 'COMMANDS'"
                " list for available commands and only respond in the specified JSON"
                " format."
            )
    except Exception as e:
        return f"Error: {str(e)}"


>>>>>>> 316f37bf
def get_text_summary(url: str, question: str) -> str:
    """Return the results of a google search

    Args:
        url (str): The url to scrape
        question (str): The question to summarize the text for

    Returns:
        str: The summary of the text
    """
    text = scrape_text(url)
    summary = summarize_text(url, text, question)
    return f""" "Result" : {summary}"""


def get_hyperlinks(url: str) -> Union[str, List[str]]:
    """Return the results of a google search

    Args:
        url (str): The url to scrape

    Returns:
        str or list: The hyperlinks on the page
    """
    return scrape_links(url)


def shutdown() -> NoReturn:
    """Shut down the program"""
    print("Shutting down...")
    quit()


def start_agent(name: str, task: str, prompt: str, model=CFG.fast_llm_model) -> str:
    """Start an agent with a given name, task, and prompt

    Args:
        name (str): The name of the agent
        task (str): The task of the agent
        prompt (str): The prompt for the agent
        model (str): The model to use for the agent

    Returns:
        str: The response of the agent
    """
    # Remove underscores from name
    voice_name = name.replace("_", " ")

    first_message = f"""You are {name}.  Respond with: "Acknowledged"."""
    agent_intro = f"{voice_name} here, Reporting for duty!"

    # Create agent
    if CFG.speak_mode:
        say_text(agent_intro, 1)
    key, ack = AGENT_MANAGER.create_agent(task, first_message, model)

    if CFG.speak_mode:
        say_text(f"Hello {voice_name}. Your task is as follows. {task}.")

    # Assign task (prompt), get response
    agent_response = AGENT_MANAGER.message_agent(key, prompt)

    return f"Agent {name} created with key {key}. First response: {agent_response}"


def message_agent(key: str, message: str) -> str:
    """Message an agent with a given key and message"""
    # Check if the key is a valid integer
    if is_valid_int(key):
        agent_response = AGENT_MANAGER.message_agent(int(key), message)
    else:
        return "Invalid key, must be an integer."

    # Speak response
    if CFG.speak_mode:
        say_text(agent_response, 1)
    return agent_response


def list_agents():
    """List all agents

    Returns:
        str: A list of all agents
    """
    return "List of agents:\n" + "\n".join(
        [str(x[0]) + ": " + x[1] for x in AGENT_MANAGER.list_agents()]
    )


def delete_agent(key: str) -> str:
    """Delete an agent with a given key

    Args:
        key (str): The key of the agent to delete

    Returns:
        str: A message indicating whether the agent was deleted or not
    """
    result = AGENT_MANAGER.delete_agent(key)
    return f"Agent {key} deleted." if result else f"Agent {key} does not exist."<|MERGE_RESOLUTION|>--- conflicted
+++ resolved
@@ -66,6 +66,7 @@
                                             args.get("focus")),
     "execute_python_file": lambda args: execute_python_file(args["file"]),
     "execute_shell": lambda args: execute_shell_command(args),
+    "execute_shell_popen": lambda args: execute_shell_popen_command(args),
     "read_audio_from_file": lambda args: read_audio_from_file(args["file"]),
     "generate_image": lambda args: generate_image(args["prompt"]),
     "send_tweet": lambda args: send_tweet(args["text"]),
@@ -133,6 +134,27 @@
         return (
             "You are not allowed to run local shell commands. To execute "
             "shell commands, EXECUTE_LOCAL_COMMANDS must be set to 'True' "
+            "in your config. Do not attempt to bypass the restriction."
+        )
+
+
+def execute_shell_popen_command(args: Dict[str, Any]) -> str:
+    """
+    Execute the shell command with Popen if local commands execution is
+    allowed in the configuration.
+
+    Args:
+        args (dict): The arguments containing the command line.
+
+    Returns:
+        str: The result of the shell command or a warning message.
+    """
+    if CFG.execute_local_commands:
+        return execute_shell_popen(args["command_line"])
+    else:
+        return (
+            "You are not allowed to run local shell commands. To execute"
+            " shell commands, EXECUTE_LOCAL_COMMANDS must be set to 'True' "
             "in your config. Do not attempt to bypass the restriction."
         )
 
@@ -233,125 +255,6 @@
     return command_name
 
 
-<<<<<<< HEAD
-=======
-def execute_command(command_name: str, arguments):
-    """Execute the command and return the result
-
-    Args:
-        command_name (str): The name of the command to execute
-        arguments (dict): The arguments for the command
-
-    Returns:
-        str: The result of the command"""
-    memory = get_memory(CFG)
-
-    try:
-        command_name = map_command_synonyms(command_name)
-        if command_name == "google":
-            # Check if the Google API key is set and use the official search method
-            # If the API key is not set or has only whitespaces, use the unofficial
-            # search method
-            key = CFG.google_api_key
-            if key and key.strip() and key != "your-google-api-key":
-                google_result = google_official_search(arguments["input"])
-                return google_result
-            else:
-                google_result = google_search(arguments["input"])
-
-            # google_result can be a list or a string depending on the search results
-            if isinstance(google_result, list):
-                safe_message = [google_result_single.encode('utf-8', 'ignore') for google_result_single in google_result]
-            else:
-                safe_message = google_result.encode('utf-8', 'ignore')
-
-            return str(safe_message)
-        elif command_name == "memory_add":
-            return memory.add(arguments["string"])
-        elif command_name == "start_agent":
-            return start_agent(
-                arguments["name"], arguments["task"], arguments["prompt"]
-            )
-        elif command_name == "message_agent":
-            return message_agent(arguments["key"], arguments["message"])
-        elif command_name == "list_agents":
-            return list_agents()
-        elif command_name == "delete_agent":
-            return delete_agent(arguments["key"])
-        elif command_name == "get_text_summary":
-            return get_text_summary(arguments["url"], arguments["question"])
-        elif command_name == "get_hyperlinks":
-            return get_hyperlinks(arguments["url"])
-        elif command_name == "clone_repository":
-            return clone_repository(
-                arguments["repository_url"], arguments["clone_path"]
-            )
-        elif command_name == "read_file":
-            return read_file(arguments["file"])
-        elif command_name == "write_to_file":
-            return write_to_file(arguments["file"], arguments["text"])
-        elif command_name == "append_to_file":
-            return append_to_file(arguments["file"], arguments["text"])
-        elif command_name == "delete_file":
-            return delete_file(arguments["file"])
-        elif command_name == "search_files":
-            return search_files(arguments["directory"])
-        elif command_name == "download_file":
-            if not CFG.allow_downloads:
-                return "Error: You do not have user authorization to download files locally."
-            return download_file(arguments["url"], arguments["file"])
-        elif command_name == "browse_website":
-            return browse_website(arguments["url"], arguments["question"])
-        # TODO: Change these to take in a file rather than pasted code, if
-        # non-file is given, return instructions "Input should be a python
-        # filepath, write your code to file and try again"
-        elif command_name == "evaluate_code":
-            return evaluate_code(arguments["code"])
-        elif command_name == "improve_code":
-            return improve_code(arguments["suggestions"], arguments["code"])
-        elif command_name == "write_tests":
-            return write_tests(arguments["code"], arguments.get("focus"))
-        elif command_name == "execute_python_file":  # Add this command
-            return execute_python_file(arguments["file"])
-        elif command_name == "execute_shell":
-            if CFG.execute_local_commands:
-                return execute_shell(arguments["command_line"])
-            else:
-                return (
-                    "You are not allowed to run local shell commands. To execute"
-                    " shell commands, EXECUTE_LOCAL_COMMANDS must be set to 'True' "
-                    "in your config. Do not attempt to bypass the restriction."
-                )
-        elif command_name == "execute_shell_popen":
-            if CFG.execute_local_commands:
-                return execute_shell_popen(arguments["command_line"])
-            else:
-                return (
-                    "You are not allowed to run local shell commands. To execute"
-                    " shell commands, EXECUTE_LOCAL_COMMANDS must be set to 'True' "
-                    "in your config. Do not attempt to bypass the restriction."
-                )
-        elif command_name == "read_audio_from_file":
-            return read_audio_from_file(arguments["file"])
-        elif command_name == "generate_image":
-            return generate_image(arguments["prompt"])
-        elif command_name == "send_tweet":
-            return send_tweet(arguments["text"])
-        elif command_name == "do_nothing":
-            return "No action performed."
-        elif command_name == "task_complete":
-            shutdown()
-        else:
-            return (
-                f"Unknown command '{command_name}'. Please refer to the 'COMMANDS'"
-                " list for available commands and only respond in the specified JSON"
-                " format."
-            )
-    except Exception as e:
-        return f"Error: {str(e)}"
-
-
->>>>>>> 316f37bf
 def get_text_summary(url: str, question: str) -> str:
     """Return the results of a google search
 

"""Agent manager for managing GPT agents"""
from __future__ import annotations

<<<<<<< HEAD
from typing import List

from autogpt.config.config import Config
from autogpt.llm_utils import create_chat_completion
from autogpt.singleton import Singleton
from autogpt.types.openai import Message
=======
from typing import Union

from autogpt.config.config import Singleton
from autogpt.llm_utils import create_chat_completion
>>>>>>> 91537b04


class AgentManager(metaclass=Singleton):
    """Agent manager for managing GPT agents"""

    def __init__(self):
        self.next_key = 0
        self.agents = {}  # key, (task, full_message_history, model)

    # Create new GPT agent
    # TODO: Centralise use of create_chat_completion() to globally enforce token limit

    def create_agent(self, task: str, prompt: str, model: str) -> tuple[int, str]:
        """Create a new agent and return its key

        Args:
            task: The task to perform
            prompt: The prompt to use
            model: The model to use

        Returns:
            The key of the new agent
        """
        messages = [
            {"role": "user", "content": prompt},
        ]

        # Start GPT instance
        agent_reply = create_chat_completion(
            model=model,
            messages=messages,
        )

        # Update full message history
        messages.append({"role": "assistant", "content": agent_reply})

        key = self.next_key
        # This is done instead of len(agents) to make keys unique even if agents
        # are deleted
        self.next_key += 1

        self.agents[key] = (task, messages, model)

        return key, agent_reply

    def message_agent(self, key: str | int, message: str) -> str:
        """Send a message to an agent and return its response

        Args:
            key: The key of the agent to message
            message: The message to send to the agent

        Returns:
            The agent's response
        """
        task, messages, model = self.agents[int(key)]

        # Add user message to message history before sending to agent
        messages.append({"role": "user", "content": message})

        # Start GPT instance
        agent_reply = create_chat_completion(
            model=model,
            messages=messages,
        )

        # Update full message history
        messages.append({"role": "assistant", "content": agent_reply})

        return agent_reply

    def list_agents(self) -> list[tuple[str | int, str]]:
        """Return a list of all agents

        Returns:
            A list of tuples of the form (key, task)
        """

        # Return a list of agent keys and their tasks
        return [(key, task) for key, (task, _, _) in self.agents.items()]

    def delete_agent(self, key: Union[str, int]) -> bool:
        """Delete an agent from the agent manager

        Args:
            key: The key of the agent to delete

        Returns:
            True if successful, False otherwise
        """

        try:
            del self.agents[int(key)]
            return True
        except KeyError:
            return False<|MERGE_RESOLUTION|>--- conflicted
+++ resolved
@@ -1,19 +1,10 @@
 """Agent manager for managing GPT agents"""
 from __future__ import annotations
 
-<<<<<<< HEAD
-from typing import List
-
-from autogpt.config.config import Config
-from autogpt.llm_utils import create_chat_completion
-from autogpt.singleton import Singleton
-from autogpt.types.openai import Message
-=======
 from typing import Union
 
 from autogpt.config.config import Singleton
 from autogpt.llm_utils import create_chat_completion
->>>>>>> 91537b04
 
 
 class AgentManager(metaclass=Singleton):

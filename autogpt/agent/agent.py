--- conflicted
+++ resolved
@@ -57,7 +57,6 @@
 
     def __init__(
         self,
-<<<<<<< HEAD
         ai_name: str,
         memory: MemoryProviderSingleton,
         full_message_history: list[ChatMessage],
@@ -65,19 +64,8 @@
         command_registry: CommandRegistry,
         config: AIConfig,
         system_prompt: str,
-        initial_prompt: str,
+        triggering_prompt: str,
         workspace_directory: str,
-=======
-        ai_name,
-        memory,
-        full_message_history,
-        autonomous_cycles_budget,
-        command_registry,
-        config,
-        system_prompt,
-        triggering_prompt,
-        workspace_directory,
->>>>>>> ff63cff2
     ):
         self.ai_name = ai_name
         self.memory = memory
@@ -90,13 +78,8 @@
         self.command_registry = command_registry
         self.config = config
         self.system_prompt = system_prompt
-<<<<<<< HEAD
-        self.initial_prompt = initial_prompt
-        self.workspace = Workspace(workspace_directory, cfg.restrict_to_workspace)
-=======
-        self.triggering_prompt = triggering_prompt
+        self.initial_prompt = triggering_prompt
         self.workspace = Workspace(workspace_directory, CFG.restrict_to_workspace)
->>>>>>> ff63cff2
 
         self.created_at = datetime.now().strftime("%Y%m%d_%H%M%S")
         self.cycle_count = 0
@@ -104,12 +87,8 @@
 
     def start_interaction_loop(self):
         # Interaction Loop
-<<<<<<< HEAD
         cfg = Config()
         self.cycle_count = 0
-=======
-        loop_count = 0
->>>>>>> ff63cff2
         command_name = None
         arguments = None
         user_input = ""
@@ -126,25 +105,16 @@
                 FULL_MESSAGE_HISTORY_FILE_NAME,
             )
             if (
-<<<<<<< HEAD
-                cfg.continuous_mode
-                and cfg.continuous_limit > 0
-                and self.cycle_count > cfg.continuous_limit
-=======
                 CFG.continuous_mode
                 and CFG.continuous_limit > 0
-                and loop_count > CFG.continuous_limit
->>>>>>> ff63cff2
+                and self.cycle_count > CFG.continuous_limit
             ):
                 logger.typewriter_log(
                     "Continuous Limit Reached: ", Fore.YELLOW, f"{CFG.continuous_limit}"
                 )
-<<<<<<< HEAD
-=======
                 send_chat_message_to_user(
                     f"Continuous Limit Reached: \n {CFG.continuous_limit}"
                 )
->>>>>>> ff63cff2
                 break
             # Send message to AI, get response
             with Spinner("Thinking... "):
@@ -198,38 +168,17 @@
                     f"COMMAND = {Fore.CYAN}{command_name}{Style.RESET_ALL}  "
                     f"ARGUMENTS = {Fore.CYAN}{arguments}{Style.RESET_ALL}",
                 )
-<<<<<<< HEAD
-
-                logger.info(
-                    "Enter 'y' to authorise command, 'y -N' to run N continuous commands, 's' to run self-feedback commands or "
-                    "'n' to exit program, or enter feedback for "
-                    f"{self.ai_name}..."
-                )
-                while True:
-                    if cfg.chat_messages_enabled:
-=======
                 print(
                     self.user_feedback_prompt,
                     flush=True,
                 )
                 while True:
-                    console_input = ""
                     if CFG.chat_messages_enabled:
->>>>>>> ff63cff2
                         console_input = clean_input("Waiting for your response...")
                     else:
                         console_input = clean_input(
                             Fore.MAGENTA + "Input:" + Style.RESET_ALL
                         )
-<<<<<<< HEAD
-
-                    try:
-                        (
-                            command_name,
-                            self.autonomous_cycles_remaining,
-                            user_input,
-                        ) = self.determine_next_command(console_input)
-=======
                     if console_input.lower().strip() == cfg.authorise_key:
                         user_input = "GENERATE NEXT COMMAND JSON"
                         break
@@ -271,37 +220,8 @@
                         break
                     elif console_input.lower() == cfg.exit_key:
                         user_input = "EXIT"
->>>>>>> ff63cff2
                         break
-                    except (SyntaxError, ValueError) as err:
-                        # If there was a parsing error, go back to the prompt
-                        logger.warn(err)
-
-                if user_input.lower() == "exit":
-                    logger.info("Exiting...")
-                    break
-
-                # Prompt for feedback on the self feedback
-                if command_name == "self_feedback":
-                    logger.typewriter_log(
-                        "-=-=-=-=-=-=-= THOUGHTS, REASONING, PLAN AND CRITICISM WILL NOW BE VERIFIED BY AGENT -=-=-=-=-=-=-=",
-                        Fore.GREEN,
-                        "",
-                    )
-                    thoughts = assistant_reply_json.get("thoughts", {})
-                    self_feedback_resp = self.get_self_feedback(
-                        thoughts, cfg.fast_llm_model
-                    )
-                    logger.typewriter_log(
-                        f"SELF FEEDBACK: {self_feedback_resp}",
-                        Fore.YELLOW,
-                        "",
-                    )
-                    if self_feedback_resp[0].lower().strip() == "y":
-                        user_input = "GENERATE NEXT COMMAND JSON"
                     else:
-<<<<<<< HEAD
-=======
                         user_input = console_input
                         command_name = "human_feedback"
                         break
@@ -332,7 +252,9 @@
                         0,
                     )
                     thoughts = assistant_reply_json.get("thoughts", {})
-                    self_feedback_resp = self.get_self_feedback(thoughts)
+                    self_feedback_resp = self.get_self_feedback(
+                        thoughts, cfg.fast_llm_model
+                    )
                     logger.typewriter_log(
                         f"SELF FEEDBACK: {self_feedback_resp}",
                         Fore.YELLOW,
@@ -341,7 +263,6 @@
                     if self_feedback_resp[0].lower().strip() == "y":
                         user_input = "GENERATE NEXT COMMAND JSON"
                     else:
->>>>>>> ff63cff2
                         user_input = self_feedback_resp
 
                 elif user_input == "GENERATE NEXT COMMAND JSON":
@@ -350,8 +271,17 @@
                         Fore.MAGENTA,
                         "",
                     )
+                elif user_input == "EXIT":
+                    send_chat_message_to_user("Exiting...")
+                    print("Exiting...", flush=True)
+                    break
             else:
                 # Print command
+                send_chat_message_to_user(
+                    "NEXT ACTION: \n " + f"COMMAND = {command_name} \n "
+                    f"ARGUMENTS = {arguments}"
+                )
+
                 logger.typewriter_log(
                     "NEXT ACTION: ",
                     Fore.CYAN,
@@ -390,7 +320,6 @@
                 )
                 result = f"Command {command_name} returned: " f"{command_result}"
 
-<<<<<<< HEAD
                 # mitigate context overflow errors
                 result_tlength = count_string_tokens(
                     str(command_result), cfg.fast_llm_model
@@ -402,28 +331,13 @@
                     result = f"Failure: command {command_name} returned too much output. \
                         Do not execute this command again with the same arguments."
 
-                for plugin in cfg.plugins:
-=======
                 for plugin in CFG.plugins:
->>>>>>> ff63cff2
                     if not plugin.can_handle_post_command():
                         continue
                     result = plugin.post_command(command_name, result)
                 if self.autonomous_cycles_remaining > 0:
                     self.autonomous_cycles_remaining -= 1
-<<<<<<< HEAD
-
-=======
-            if command_name != "do_nothing":
-                memory_to_add = (
-                    f"Assistant Reply: {assistant_reply} "
-                    f"\nResult: {result} "
-                    f"\nHuman Feedback: {user_input} "
-                )
-
-                self.memory.add(memory_to_add)
-
->>>>>>> ff63cff2
+
                 # Check if there's a result from the command append it to the message
                 # history
                 if result is not None:
@@ -483,12 +397,7 @@
 
     @property
     def should_prompt_user(self) -> bool:
-<<<<<<< HEAD
-        cfg = Config()
-        return not cfg.continuous_mode and self.autonomous_cycles_remaining == 0
-=======
         return not CFG.continuous_mode and self.autonomous_cycles_remaining == 0
->>>>>>> ff63cff2
 
     @property
     def user_feedback_prompt(self) -> str:
@@ -501,38 +410,16 @@
 
     @staticmethod
     def determine_next_command(user_input: str):
-<<<<<<< HEAD
-        cfg = Config()
-        command_name: str | None = None
-        autonomous_cycles_remaining = 0
-
-        if user_input.lower().strip() == "":
-            raise ValueError("Invalid input")
-        elif user_input.lower().strip() == cfg.authorise_key:
-            user_input = "GENERATE NEXT COMMAND JSON"
-        elif user_input.lower().startswith(f"{cfg.authorise_key} -"):
-=======
         command_name = None
         autonomous_cycles_remaining = 0
 
         if user_input.lower().rstrip() == "y":
             user_input = "GENERATE NEXT COMMAND JSON"
-        elif user_input.lower().startswith("y -"):
->>>>>>> ff63cff2
+        elif user_input.lower().startswith(f"{CFG.authorise_key} -"):
             try:
                 autonomous_cycles_remaining = abs(int(user_input.split(" ")[1]))
                 user_input = "GENERATE NEXT COMMAND JSON"
             except ValueError:
-<<<<<<< HEAD
-                raise SyntaxError(
-                    f"Invalid input format. Please enter '{cfg.authorise_key} -N' "
-                    "where N is the number of continuous tasks."
-                )
-        elif user_input.lower() == cfg.exit_key:
-            user_input = "EXIT"
-        elif user_input.lower().strip() == "s":
-            user_input = ""
-=======
                 command_name = "input error"
                 user_input = (
                     "Invalid input format. Please enter 'y -n' where n is"
@@ -544,8 +431,7 @@
         elif user_input.lower().strip() == "n":
             user_input = "EXIT"
         elif user_input.lower().strip() == "s":
-            user_input = None
->>>>>>> ff63cff2
+            user_input = ""
             command_name = "self_feedback"
         else:
             user_input = user_input

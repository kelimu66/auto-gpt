from datetime import datetime

from colorama import Fore, Style

from autogpt.app import execute_command, get_command
from autogpt.config import Config
from autogpt.json_fixes.bracket_termination import (
    attempt_to_fix_json_by_finding_outermost_brackets,
)
from autogpt.kill_switch import check_kill_switch
from autogpt.json_utils.json_fix_llm import fix_json_using_multiple_techniques
from autogpt.json_utils.utilities import LLM_DEFAULT_RESPONSE_FORMAT, validate_json
from autogpt.llm import chat_with_ai, create_chat_completion, create_chat_message
from autogpt.llm.token_counter import count_string_tokens
from autogpt.log_cycle.log_cycle import (
    FULL_MESSAGE_HISTORY_FILE_NAME,
    NEXT_ACTION_FILE_NAME,
    LogCycleHandler,
)
from autogpt.logs import logger, print_assistant_thoughts
from autogpt.speech import say_text
from autogpt.spinner import Spinner
from autogpt.utils import clean_input
from autogpt.workspace import Workspace


class Agent:
    """Agent class for interacting with Auto-GPT.

    Attributes:
        ai_name: The name of the agent.
        memory: The memory object to use.
        full_message_history: The full message history.
        next_action_count: The number of actions to execute.
        system_prompt: The system prompt is the initial prompt that defines everything
          the AI needs to know to achieve its task successfully.
        Currently, the dynamic and customizable information in the system prompt are
          ai_name, description and goals.

        triggering_prompt: The last sentence the AI will see before answering.
            For Auto-GPT, this prompt is:
            Determine which next command to use, and respond using the format specified
              above:
            The triggering prompt is not part of the system prompt because between the
              system prompt and the triggering
            prompt we have contextual information that can distract the AI and make it
              forget that its goal is to find the next task to achieve.
            SYSTEM PROMPT
            CONTEXTUAL INFORMATION (memory, previous conversations, anything relevant)
            TRIGGERING PROMPT

        The triggering prompt reminds the AI about its short term meta task
        (defining the next task)
    """

    def __init__(
        self,
        ai_name,
        memory,
        full_message_history,
        next_action_count,
        command_registry,
        config,
        system_prompt,
        triggering_prompt,
        workspace_directory,
    ):
        cfg = Config()
        self.ai_name = ai_name
        self.memory = memory
        self.summary_memory = (
            "I was created."  # Initial memory necessary to avoid hallucination
        )
        self.last_memory_index = 0
        self.full_message_history = full_message_history
        self.next_action_count = next_action_count
        self.command_registry = command_registry
        self.config = config
        self.system_prompt = system_prompt
        self.triggering_prompt = triggering_prompt
        self.workspace = Workspace(workspace_directory, cfg.restrict_to_workspace)
        self.created_at = datetime.now().strftime("%Y%m%d_%H%M%S")
        self.cycle_count = 0
        self.log_cycle_handler = LogCycleHandler()

    def start_interaction_loop(self):
        # Interaction Loop
        cfg = Config()
        self.cycle_count = 0
        command_name = None
        arguments = None
        user_input = ""

        while True:
            # Discontinue if continuous limit is reached
<<<<<<< HEAD
            loop_count += 1
            if cfg.continuous_mode:
                if cfg.continuous_limit > 0 and loop_count > cfg.continuous_limit:
                    logger.typewriter_log(
                        "Continuous Limit Reached: ",
                        Fore.YELLOW,
                        f"{cfg.continuous_limit}",
                    )
                    break

                if cfg.global_kill_switch:
                    kill_switch, kill_switch_reason = check_kill_switch(
                        cfg.global_kill_switch, cfg.global_kill_switch_canary
                    )
                    if kill_switch:
                        logger.typewriter_log(
                            "Global Kill Switch Halted Execution",
                            Fore.RED,
                            f"{kill_switch_reason}",
                        )
                        break

                if cfg.local_kill_switch:
                    kill_switch, kill_switch_reason = check_kill_switch(
                        cfg.local_kill_switch, cfg.local_kill_switch_canary
                    )
                    if kill_switch:
                        logger.typewriter_log(
                            "Local Kill Switch Halted Execution",
                            Fore.RED,
                            f"{kill_switch_reason}",
                        )
                        break
=======
            self.cycle_count += 1
            self.log_cycle_handler.log_count_within_cycle = 0
            self.log_cycle_handler.log_cycle(
                self.config.ai_name,
                self.created_at,
                self.cycle_count,
                self.full_message_history,
                FULL_MESSAGE_HISTORY_FILE_NAME,
            )
>>>>>>> 6d4bea3b
            if (
                cfg.continuous_mode
                and cfg.continuous_limit > 0
                and self.cycle_count > cfg.continuous_limit
            ):
                logger.typewriter_log(
                    "Continuous Limit Reached: ", Fore.YELLOW, f"{cfg.continuous_limit}"
                )
                break

            # Send message to AI, get response
            with Spinner("Thinking... "):
                assistant_reply = chat_with_ai(
                    self,
                    self.system_prompt,
                    self.triggering_prompt,
                    self.full_message_history,
                    self.memory,
                    cfg.fast_token_limit,
                )  # TODO: This hardcodes the model to use GPT3.5. Make this an argument

            assistant_reply_json = fix_json_using_multiple_techniques(assistant_reply)
            for plugin in cfg.plugins:
                if not plugin.can_handle_post_planning():
                    continue
                assistant_reply_json = plugin.post_planning(assistant_reply_json)

            # Print Assistant thoughts
            if assistant_reply_json != {}:
                validate_json(assistant_reply_json, LLM_DEFAULT_RESPONSE_FORMAT)
                # Get command name and arguments
                try:
                    print_assistant_thoughts(
                        self.ai_name, assistant_reply_json, cfg.speak_mode
                    )
                    command_name, arguments = get_command(assistant_reply_json)
                    if cfg.speak_mode:
                        say_text(f"I want to execute {command_name}")

                    arguments = self._resolve_pathlike_command_args(arguments)

                except Exception as e:
                    logger.error("Error: \n", str(e))
            self.log_cycle_handler.log_cycle(
                self.config.ai_name,
                self.created_at,
                self.cycle_count,
                assistant_reply_json,
                NEXT_ACTION_FILE_NAME,
            )

            if not cfg.continuous_mode and self.next_action_count == 0:
                # ### GET USER AUTHORIZATION TO EXECUTE COMMAND ###
                # Get key press: Prompt the user to press enter to continue or escape
                # to exit
                self.user_input = ""
                logger.typewriter_log(
                    "NEXT ACTION: ",
                    Fore.CYAN,
                    f"COMMAND = {Fore.CYAN}{command_name}{Style.RESET_ALL}  "
                    f"ARGUMENTS = {Fore.CYAN}{arguments}{Style.RESET_ALL}",
                )

                logger.info(
                    "Enter 'y' to authorise command, 'y -N' to run N continuous commands, 's' to run self-feedback commands or "
                    "'n' to exit program, or enter feedback for "
                    f"{self.ai_name}..."
                )
                while True:
                    if cfg.chat_messages_enabled:
                        console_input = clean_input("Waiting for your response...")
                    else:
                        console_input = clean_input(
                            Fore.MAGENTA + "Input:" + Style.RESET_ALL
                        )
                    if console_input.lower().strip() == cfg.authorise_key:
                        user_input = "GENERATE NEXT COMMAND JSON"
                        break
                    elif console_input.lower().strip() == "s":
                        logger.typewriter_log(
                            "-=-=-=-=-=-=-= THOUGHTS, REASONING, PLAN AND CRITICISM WILL NOW BE VERIFIED BY AGENT -=-=-=-=-=-=-=",
                            Fore.GREEN,
                            "",
                        )
                        thoughts = assistant_reply_json.get("thoughts", {})
                        self_feedback_resp = self.get_self_feedback(
                            thoughts, cfg.fast_llm_model
                        )
                        logger.typewriter_log(
                            f"SELF FEEDBACK: {self_feedback_resp}",
                            Fore.YELLOW,
                            "",
                        )
                        user_input = self_feedback_resp
                        command_name = "self_feedback"
                        break
                    elif console_input.lower().strip() == "":
                        logger.warn("Invalid input format.")
                        continue
                    elif console_input.lower().startswith(f"{cfg.authorise_key} -"):
                        try:
                            self.next_action_count = abs(
                                int(console_input.split(" ")[1])
                            )
                            user_input = "GENERATE NEXT COMMAND JSON"
                        except ValueError:
                            logger.warn(
                                "Invalid input format. Please enter 'y -n' where n is"
                                " the number of continuous tasks."
                            )
                            continue
                        break
                    elif console_input.lower() == cfg.exit_key:
                        user_input = "EXIT"
                        break
                    else:
                        user_input = console_input
                        command_name = "human_feedback"
                        break

                if user_input == "GENERATE NEXT COMMAND JSON":
                    logger.typewriter_log(
                        "-=-=-=-=-=-=-= COMMAND AUTHORISED BY USER -=-=-=-=-=-=-=",
                        Fore.MAGENTA,
                        "",
                    )
                elif user_input == "EXIT":
                    logger.info("Exiting...")
                    break
            else:
                # Print command
                logger.typewriter_log(
                    "NEXT ACTION: ",
                    Fore.CYAN,
                    f"COMMAND = {Fore.CYAN}{command_name}{Style.RESET_ALL}"
                    f"  ARGUMENTS = {Fore.CYAN}{arguments}{Style.RESET_ALL}",
                )

            # Execute command
            if command_name is not None and command_name.lower().startswith("error"):
                result = (
                    f"Command {command_name} threw the following error: {arguments}"
                )
            elif command_name == "human_feedback":
                result = f"Human feedback: {user_input}"
            elif command_name == "self_feedback":
                result = f"Self feedback: {user_input}"
            else:
                for plugin in cfg.plugins:
                    if not plugin.can_handle_pre_command():
                        continue
                    command_name, arguments = plugin.pre_command(
                        command_name, arguments
                    )
                command_result = execute_command(
                    self.command_registry,
                    command_name,
                    arguments,
                    self.config.prompt_generator,
                )
                result = f"Command {command_name} returned: " f"{command_result}"

                result_tlength = count_string_tokens(
                    str(command_result), cfg.fast_llm_model
                )
                memory_tlength = count_string_tokens(
                    str(self.summary_memory), cfg.fast_llm_model
                )
                if result_tlength + memory_tlength + 600 > cfg.fast_token_limit:
                    result = f"Failure: command {command_name} returned too much output. \
                        Do not execute this command again with the same arguments."

                for plugin in cfg.plugins:
                    if not plugin.can_handle_post_command():
                        continue
                    result = plugin.post_command(command_name, result)
                if self.next_action_count > 0:
                    self.next_action_count -= 1

            # Check if there's a result from the command append it to the message
            # history
            if result is not None:
                self.full_message_history.append(create_chat_message("system", result))
                logger.typewriter_log("SYSTEM: ", Fore.YELLOW, result)
            else:
                self.full_message_history.append(
                    create_chat_message("system", "Unable to execute command")
                )
                logger.typewriter_log(
                    "SYSTEM: ", Fore.YELLOW, "Unable to execute command"
                )

    def _resolve_pathlike_command_args(self, command_args):
        if "directory" in command_args and command_args["directory"] in {"", "/"}:
            command_args["directory"] = str(self.workspace.root)
        else:
            for pathlike in ["filename", "directory", "clone_path"]:
                if pathlike in command_args:
                    command_args[pathlike] = str(
                        self.workspace.get_path(command_args[pathlike])
                    )
        return command_args

    def get_self_feedback(self, thoughts: dict, llm_model: str) -> str:
        """Generates a feedback response based on the provided thoughts dictionary.
        This method takes in a dictionary of thoughts containing keys such as 'reasoning',
        'plan', 'thoughts', and 'criticism'. It combines these elements into a single
        feedback message and uses the create_chat_completion() function to generate a
        response based on the input message.
        Args:
            thoughts (dict): A dictionary containing thought elements like reasoning,
            plan, thoughts, and criticism.
        Returns:
            str: A feedback response generated using the provided thoughts dictionary.
        """
        ai_role = self.config.ai_role

        feedback_prompt = f"Below is a message from me, an AI Agent, assuming the role of {ai_role}. whilst keeping knowledge of my slight limitations as an AI Agent Please evaluate my thought process, reasoning, and plan, and provide a concise paragraph outlining potential improvements. Consider adding or removing ideas that do not align with my role and explaining why, prioritizing thoughts based on their significance, or simply refining my overall thought process."
        reasoning = thoughts.get("reasoning", "")
        plan = thoughts.get("plan", "")
        thought = thoughts.get("thoughts", "")
        feedback_thoughts = thought + reasoning + plan
        return create_chat_completion(
            [{"role": "user", "content": feedback_prompt + feedback_thoughts}],
            llm_model,
        )<|MERGE_RESOLUTION|>--- conflicted
+++ resolved
@@ -93,7 +93,6 @@
 
         while True:
             # Discontinue if continuous limit is reached
-<<<<<<< HEAD
             loop_count += 1
             if cfg.continuous_mode:
                 if cfg.continuous_limit > 0 and loop_count > cfg.continuous_limit:
@@ -127,7 +126,6 @@
                             f"{kill_switch_reason}",
                         )
                         break
-=======
             self.cycle_count += 1
             self.log_cycle_handler.log_count_within_cycle = 0
             self.log_cycle_handler.log_cycle(
@@ -137,7 +135,6 @@
                 self.full_message_history,
                 FULL_MESSAGE_HISTORY_FILE_NAME,
             )
->>>>>>> 6d4bea3b
             if (
                 cfg.continuous_mode
                 and cfg.continuous_limit > 0

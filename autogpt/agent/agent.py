from colorama import Fore, Style

from autogpt.app import execute_command, get_command
from autogpt.config import Config
from autogpt.json_utils.json_fix_llm import fix_json_using_multiple_techniques
from autogpt.json_utils.utilities import LLM_DEFAULT_RESPONSE_FORMAT, validate_json
from autogpt.llm import chat_with_ai, create_chat_completion, create_chat_message
from autogpt.logs import logger, print_assistant_thoughts
from autogpt.speech import say_text
from autogpt.spinner import Spinner
from autogpt.utils import clean_input
from autogpt.workspace import Workspace


class Agent:
    """Agent class for interacting with Auto-GPT.

    Attributes:
        ai_name: The name of the agent.
        memory: The memory object to use.
        full_message_history: The full message history.
        next_action_count: The number of actions to execute.
        system_prompt: The system prompt is the initial prompt that defines everything
          the AI needs to know to achieve its task successfully.
        Currently, the dynamic and customizable information in the system prompt are
          ai_name, description and goals.

        triggering_prompt: The last sentence the AI will see before answering.
            For Auto-GPT, this prompt is:
            Determine which next command to use, and respond using the format specified
              above:
            The triggering prompt is not part of the system prompt because between the
              system prompt and the triggering
            prompt we have contextual information that can distract the AI and make it
              forget that its goal is to find the next task to achieve.
            SYSTEM PROMPT
            CONTEXTUAL INFORMATION (memory, previous conversations, anything relevant)
            TRIGGERING PROMPT

        The triggering prompt reminds the AI about its short term meta task
        (defining the next task)
    """

    def __init__(
        self,
        ai_name,
        memory,
        full_message_history,
        next_action_count,
        command_registry,
        config,
        system_prompt,
        triggering_prompt,
        workspace_directory,
    ):
        cfg = Config()
        self.ai_name = ai_name
        self.memory = memory
        self.full_message_history = full_message_history
        self.next_action_count = next_action_count
        self.command_registry = command_registry
        self.config = config
        self.system_prompt = system_prompt
        self.triggering_prompt = triggering_prompt
        self.workspace = Workspace(workspace_directory, cfg.restrict_to_workspace)

    def start_interaction_loop(self):
        # Interaction Loop
        cfg = Config()
        loop_count = 0
        command_name = None
        arguments = None
        user_input = ""

        while True:
            # Discontinue if continuous limit is reached
            loop_count += 1
            if (
                cfg.continuous_mode
                and cfg.continuous_limit > 0
                and loop_count > cfg.continuous_limit
            ):
                logger.typewriter_log(
                    "Continuous Limit Reached: ", Fore.YELLOW, f"{cfg.continuous_limit}"
                )
                break
            # Send message to AI, get response
            with Spinner("Thinking... "):
                assistant_reply = chat_with_ai(
                    self,
                    self.system_prompt,
                    self.triggering_prompt,
                    self.full_message_history,
                    self.memory,
                    cfg.fast_token_limit,
                )  # TODO: This hardcodes the model to use GPT3.5. Make this an argument

            assistant_reply_json = fix_json_using_multiple_techniques(assistant_reply)
            for plugin in cfg.plugins:
                if not plugin.can_handle_post_planning():
                    continue
                assistant_reply_json = plugin.post_planning(self, assistant_reply_json)

            # Print Assistant thoughts
            if assistant_reply_json != {}:
                validate_json(assistant_reply_json, LLM_DEFAULT_RESPONSE_FORMAT)
                # Get command name and arguments
                try:
                    print_assistant_thoughts(
                        self.ai_name, assistant_reply_json, cfg.speak_mode
                    )
                    command_name, arguments = get_command(assistant_reply_json)
                    if cfg.speak_mode:
                        say_text(f"I want to execute {command_name}")

                    arguments = self._resolve_pathlike_command_args(arguments)

                except Exception as e:
                    logger.error("Error: \n", str(e))

            if not cfg.continuous_mode and self.next_action_count == 0:
                # ### GET USER AUTHORIZATION TO EXECUTE COMMAND ###
                # Get key press: Prompt the user to press enter to continue or escape
                # to exit
                self.user_input = ""
                logger.typewriter_log(
                    "NEXT ACTION: ",
                    Fore.CYAN,
                    f"COMMAND = {Fore.CYAN}{command_name}{Style.RESET_ALL}  "
                    f"ARGUMENTS = {Fore.CYAN}{arguments}{Style.RESET_ALL}",
                )

                logger.info(
                    "Enter 'y' to authorise command, 'y -N' to run N continuous commands, 's' to run self-feedback commands"
<<<<<<< HEAD
                    " 'n' to exit program, or enter feedback for "
                    f"{self.ai_name}...",
                    flush=True,
=======
                    "'n' to exit program, or enter feedback for "
                    f"{self.ai_name}..."
>>>>>>> 06ae4684
                )
                while True:
                    if cfg.chat_messages_enabled:
                        console_input = clean_input("Waiting for your response...")
                    else:
                        console_input = clean_input(
                            Fore.MAGENTA + "Input:" + Style.RESET_ALL
                        )
                    if console_input.lower().strip() == cfg.authorise_key:
                        user_input = "GENERATE NEXT COMMAND JSON"
                        break
                    elif console_input.lower().strip() == "s":
                        logger.typewriter_log(
                            "-=-=-=-=-=-=-= THOUGHTS, REASONING, PLAN AND CRITICISM WILL NOW BE CRITICISED BY AGENT -=-=-=-=-=-=-=",
                            Fore.GREEN,
                            "",
                        )
                        thoughts = assistant_reply_json.get("thoughts", {})
                        self_feedback_resp = self.get_self_feedback(
                            thoughts, cfg.fast_llm_model
                        )
                        logger.typewriter_log(
                            f"SELF FEEDBACK: {self_feedback_resp}",
                            Fore.YELLOW,
                            "",
                        )

                        self_input = self_feedback_resp
                        command_name = "self_feedback"
                        break
                    elif console_input.lower().strip() == "":
                        logger.warn("Invalid input format.")
                        continue
                    elif console_input.lower().startswith(f"{cfg.authorise_key} -"):
                        try:
                            self.next_action_count = abs(
                                int(console_input.split(" ")[1])
                            )
                            user_input = "GENERATE NEXT COMMAND JSON"
                        except ValueError:
                            logger.warn(
                                "Invalid input format. Please enter 'y -n' where n is"
                                " the number of continuous tasks."
                            )
                            continue
                        break
                    elif console_input.lower() == cfg.exit_key:
                        user_input = "EXIT"
                        break
                    else:
                        user_input = console_input
                        command_name = "human_feedback"
                        break

                if user_input == "GENERATE NEXT COMMAND JSON":
                    logger.typewriter_log(
                        "-=-=-=-=-=-=-= COMMAND AUTHORISED BY USER -=-=-=-=-=-=-=",
                        Fore.MAGENTA,
                        "",
                    )
                elif user_input == "EXIT":
                    logger.info("Exiting...")
                    break
            else:
                # Print command
                logger.typewriter_log(
                    "NEXT ACTION: ",
                    Fore.CYAN,
                    f"COMMAND = {Fore.CYAN}{command_name}{Style.RESET_ALL}"
                    f"  ARGUMENTS = {Fore.CYAN}{arguments}{Style.RESET_ALL}",
                )

            # Execute command
            if command_name is not None and command_name.lower().startswith("error"):
                result = (
                    f"Command {command_name} threw the following error: {arguments}"
                )
            elif command_name == "self_feedback":
                result = self_input
            elif command_name == "human_feedback":
                result = f"Human feedback: {user_input}"
            else:
                for plugin in cfg.plugins:
                    if not plugin.can_handle_pre_command():
                        continue
                    command_name, arguments = plugin.pre_command(
                        command_name, arguments
                    )
                command_result = execute_command(
                    self.command_registry,
                    command_name,
                    arguments,
                    self.config.prompt_generator,
                )
                result = f"Command {command_name} returned: " f"{command_result}"

                for plugin in cfg.plugins:
                    if not plugin.can_handle_post_command():
                        continue
                    result = plugin.post_command(command_name, result)
                if self.next_action_count > 0:
                    self.next_action_count -= 1

            # Check if there's a result from the command append it to the message
            # history
            if result is not None:
                self.full_message_history.append(create_chat_message("system", result))
                logger.typewriter_log("SYSTEM: ", Fore.YELLOW, result)
            else:
                self.full_message_history.append(
                    create_chat_message("system", "Unable to execute command")
                )
                logger.typewriter_log(
                    "SYSTEM: ", Fore.YELLOW, "Unable to execute command"
                )

    def _resolve_pathlike_command_args(self, command_args):
        if "directory" in command_args and command_args["directory"] in {"", "/"}:
            command_args["directory"] = str(self.workspace.root)
        else:
            for pathlike in ["filename", "directory", "clone_path"]:
                if pathlike in command_args:
                    command_args[pathlike] = str(
                        self.workspace.get_path(command_args[pathlike])
                    )
        return command_args

    def get_self_feedback(self, thoughts: dict, llm_model: str) -> str:
        """Generates a feedback response based on the provided thoughts dictionary.
        This method takes in a dictionary of thoughts containing keys such as 'reasoning',
        'plan', 'thoughts', and 'criticism'. It combines these elements into a single
        feedback message and uses the create_chat_completion() function to generate a
        response based on the input message.
        Args:
            thoughts (dict): A dictionary containing thought elements like reasoning,
            plan, thoughts, and criticism.
        Returns:
            str: A feedback response generated using the provided thoughts dictionary.
        """
        ai_role = self.config.ai_role

        feedback_prompt = f"Below is a message from an AI agent assigned the role of {ai_role}. Please review the following elements: Thought, Reasoning, Plan, and Criticism. If these components effectively contribute to the successful execution of the role, provide feedback on how the agent can improve any or all of these elements, focusing on those most crucial for enhancement. If the components do not contribute to successful role execution, offer guidance on how the AI agent can improve in these areas. If the AI agent is not fulfilling its role optimally, provide feedback on how it can make improvements or redefine its approach to achieve its goal."
        reasoning = thoughts.get("reasoning", "")
        plan = thoughts.get("plan", "")
        thought = thoughts.get("thoughts", "")
        criticism = thoughts.get("criticism", "")
        feedback_thoughts = thought + reasoning + plan + criticism
        return create_chat_completion(
            [{"role": "user", "content": feedback_prompt + feedback_thoughts}],
            llm_model,
        )<|MERGE_RESOLUTION|>--- conflicted
+++ resolved
@@ -132,14 +132,9 @@
 
                 logger.info(
                     "Enter 'y' to authorise command, 'y -N' to run N continuous commands, 's' to run self-feedback commands"
-<<<<<<< HEAD
-                    " 'n' to exit program, or enter feedback for "
-                    f"{self.ai_name}...",
-                    flush=True,
-=======
+
                     "'n' to exit program, or enter feedback for "
                     f"{self.ai_name}..."
->>>>>>> 06ae4684
                 )
                 while True:
                     if cfg.chat_messages_enabled:

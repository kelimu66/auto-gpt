--- conflicted
+++ resolved
@@ -30,15 +30,9 @@
 hypercorn = "^0.14.4"
 openai = "^1.7.2"
 orjson = "^3.8.10"
-<<<<<<< HEAD
-Pillow = "*"
 ptyprocess = "^0.7.0"
 pydantic = "^2.7.2"
 pyright = "^1.1.364"
-python-docx = "*"
-=======
-pydantic = "^2.7.2"
->>>>>>> db0e7269
 python-dotenv = "^1.0.0"
 requests = "*"
 ruff = "^0.4.4"

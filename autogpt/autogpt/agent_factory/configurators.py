--- conflicted
+++ resolved
@@ -14,12 +14,8 @@
     task: str,
     app_config: Config,
     file_storage: FileStorage,
-<<<<<<< HEAD
-    llm_provider: ChatModelProvider,
+    llm_provider: MultiProvider,
     ai_profile: Optional[AIProfile] = None,
-=======
-    llm_provider: MultiProvider,
->>>>>>> f107ff8c
     directives: Optional[AIDirectives] = None,
 ) -> Agent:
     if not task:

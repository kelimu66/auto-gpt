from __future__ import annotations

import os
from pathlib import Path

# Set a dedicated folder for file I/O
WORKSPACE_PATH = Path(os.getcwd()) / "auto_gpt_workspace"

# Create the directory if it doesn't exist
if not os.path.exists(WORKSPACE_PATH):
    os.makedirs(WORKSPACE_PATH)


def path_in_workspace(relative_path: str | Path) -> Path:
    """Get full path for item in workspace

    Parameters:
        relative_path (str | Path): Path to translate into the workspace

    Returns:
        Path: Absolute path for the given path in the workspace
    """
    return safe_path_join(WORKSPACE_PATH, relative_path)


def safe_path_join(base: Path, *paths: str | Path) -> Path:
    """Join one or more path components, asserting the resulting path is within the workspace.

    Args:
        base (Path): The base path
        *paths (str): The paths to join to the base path

    Returns:
        Path: The joined path
    """
    joined_path = base.joinpath(*paths).resolve()

<<<<<<< HEAD
    if not str(joined_path.absolute()).startswith(str(base.absolute())):
=======
    if not joined_path.is_relative_to(base):
>>>>>>> 8020eaa2
        raise ValueError(
            f"Attempted to access path '{joined_path}' outside of working directory '{base}'."
        )

    return joined_path<|MERGE_RESOLUTION|>--- conflicted
+++ resolved
@@ -35,11 +35,7 @@
     """
     joined_path = base.joinpath(*paths).resolve()
 
-<<<<<<< HEAD
-    if not str(joined_path.absolute()).startswith(str(base.absolute())):
-=======
     if not joined_path.is_relative_to(base):
->>>>>>> 8020eaa2
         raise ValueError(
             f"Attempted to access path '{joined_path}' outside of working directory '{base}'."
         )

"""Main script for the autogpt package."""
import click


@click.group(invoke_without_command=True)
@click.option("-c", "--continuous", is_flag=True, help="Enable Continuous Mode")
@click.option(
    "--skip-reprompt",
    "-y",
    is_flag=True,
    help="Skips the re-prompting messages at the beginning of the script",
)
@click.option(
    "--ai-settings",
    "-C",
    help="Specifies which ai_settings.yaml file to use, will also automatically skip the re-prompt.",
)
@click.option(
    "-l",
    "--continuous-limit",
    type=int,
    help="Defines the number of times to run in continuous mode",
)
@click.option("--speak", is_flag=True, help="Enable Speak Mode")
@click.option("--debug", is_flag=True, help="Enable Debug Mode")
@click.option("--gpt3only", is_flag=True, help="Enable GPT3.5 Only Mode")
@click.option("--gpt4only", is_flag=True, help="Enable GPT4 Only Mode")
@click.option(
    "--use-memory",
    "-m",
    "memory_type",
    type=str,
    help="Defines which Memory backend to use",
)
@click.option(
    "-b",
    "--browser-name",
    help="Specifies which web-browser to use when using selenium to scrape the web.",
)
@click.option(
    "--allow-downloads",
    is_flag=True,
    help="Dangerous: Allows Auto-GPT to download files natively.",
)
@click.option(
    "--skip-news",
    is_flag=True,
    help="Specifies whether to suppress the output of latest news on startup.",
)
@click.option(
    # TODO: this is a hidden option for now, necessary for integration testing.
    #   We should make this public once we're ready to roll out agent specific workspaces.
    "--workspace-directory",
    "-w",
    type=click.Path(),
    hidden=True,
)
@click.pass_context
def main(
    ctx: click.Context,
    continuous: bool,
    continuous_limit: int,
    ai_settings: str,
    skip_reprompt: bool,
    speak: bool,
    debug: bool,
    gpt3only: bool,
    gpt4only: bool,
    memory_type: str,
    browser_name: str,
    allow_downloads: bool,
    skip_news: bool,
    workspace_directory: str,
) -> None:
    """
    Welcome to AutoGPT an experimental open-source application showcasing the capabilities of the GPT-4 pushing the boundaries of AI.

    Start an Auto-GPT assistant.
    """
    # Put imports inside function to avoid importing everything when starting the CLI
    import logging
    import sys
    from pathlib import Path

    from colorama import Fore

    from autogpt.agent.agent import Agent
    from autogpt.commands.command import CommandRegistry
    from autogpt.config import Config, check_openai_api_key
    from autogpt.configurator import create_config
    from autogpt.logs import logger
    from autogpt.memory import get_memory
    from autogpt.plugins import scan_plugins
    from autogpt.prompts.prompt import construct_main_ai_config
    from autogpt.utils import get_current_git_branch, get_latest_bulletin
    from autogpt.workspace import Workspace

    if ctx.invoked_subcommand is None:
        cfg = Config()
        # TODO: fill in llm values here
        check_openai_api_key()
        create_config(
            continuous,
            continuous_limit,
            ai_settings,
            skip_reprompt,
            speak,
            debug,
            gpt3only,
            gpt4only,
            memory_type,
            browser_name,
            allow_downloads,
            skip_news,
        )
        logger.set_level(logging.DEBUG if cfg.debug_mode else logging.INFO)
        if not cfg.skip_news:
            motd = get_latest_bulletin()
            if motd:
                logger.typewriter_log("NEWS: ", Fore.GREEN, motd)
            git_branch = get_current_git_branch()
            if git_branch and git_branch != "stable":
                logger.typewriter_log(
                    "WARNING: ",
                    Fore.RED,
                    f"You are running on `{git_branch}` branch "
                    "- this is not a supported branch.",
                )
            if sys.version_info < (3, 10):
                logger.typewriter_log(
                    "WARNING: ",
                    Fore.RED,
                    "You are running on an older version of Python. "
                    "Some people have observed problems with certain "
                    "parts of Auto-GPT with this version. "
                    "Please consider upgrading to Python 3.10 or higher.",
                )

        # TODO: have this directory live outside the repository (e.g. in a user's
        #   home directory) and have it come in as a command line argument or part of
        #   the env file.
        if workspace_directory is None:
            workspace_directory = Path(__file__).parent / "auto_gpt_workspace"
        else:
            workspace_directory = Path(workspace_directory)
        # TODO: pass in the ai_settings file and the env file and have them cloned into
        #   the workspace directory so we can bind them to the agent.
        workspace_directory = Workspace.make_workspace(workspace_directory)
        cfg.workspace_path = str(workspace_directory)

        # HACK: doing this here to collect some globals that depend on the workspace.
        file_logger_path = workspace_directory / "file_logger.txt"
        if not file_logger_path.exists():
            with file_logger_path.open(mode="w", encoding="utf-8") as f:
                f.write("File Operation Logger ")

        cfg.file_logger_path = str(file_logger_path)

        cfg.set_plugins(scan_plugins(cfg, cfg.debug_mode))
        # Create a CommandRegistry instance and scan default folder
        command_registry = CommandRegistry()
        command_registry.import_commands("autogpt.commands.analyze_code")
        command_registry.import_commands("autogpt.commands.audio_text")
        command_registry.import_commands("autogpt.commands.execute_code")
        command_registry.import_commands("autogpt.commands.file_operations")
        command_registry.import_commands("autogpt.commands.git_operations")
        command_registry.import_commands("autogpt.commands.google_search")
        command_registry.import_commands("autogpt.commands.image_gen")
        command_registry.import_commands("autogpt.commands.improve_code")
        command_registry.import_commands("autogpt.commands.twitter")
        command_registry.import_commands("autogpt.commands.web_selenium")
        command_registry.import_commands("autogpt.commands.write_tests")
        command_registry.import_commands("autogpt.app")
<<<<<<< HEAD
        
=======

        ai_name = ""
>>>>>>> 5de10255
        ai_config = construct_main_ai_config()
        ai_config.command_registry = command_registry
        ai_name = ai_config.get_current_project()['ai_name']
        # print(prompt)
        # Initialize variables
        full_message_history = []
        next_action_count = 0
        # Make a constant:
        triggering_prompt = (
            "Determine which next command to use, and respond using the"
            " format specified above:"
        )
        # Initialize memory and make sure it is empty.
        # this is particularly important for indexing and referencing pinecone memory
        memory = get_memory(cfg, init=True)
        logger.typewriter_log(
            "Using memory of type:", Fore.GREEN, f"{memory.__class__.__name__}"
        )
        logger.typewriter_log("Using Browser:", Fore.GREEN, cfg.selenium_web_browser)
        system_prompt = ai_config.construct_full_prompt()
        if cfg.debug_mode:
            logger.typewriter_log("Prompt:", Fore.GREEN, system_prompt)

        agent = Agent(
            ai_name=ai_name,
            memory=memory,
            full_message_history=full_message_history,
            next_action_count=next_action_count,
            command_registry=command_registry,
            config=ai_config,
            system_prompt=system_prompt,
            triggering_prompt=triggering_prompt,
            workspace_directory=workspace_directory,
        )
        agent.start_interaction_loop()


if __name__ == "__main__":
    main()<|MERGE_RESOLUTION|>--- conflicted
+++ resolved
@@ -171,15 +171,10 @@
         command_registry.import_commands("autogpt.commands.web_selenium")
         command_registry.import_commands("autogpt.commands.write_tests")
         command_registry.import_commands("autogpt.app")
-<<<<<<< HEAD
         
-=======
-
-        ai_name = ""
->>>>>>> 5de10255
         ai_config = construct_main_ai_config()
         ai_config.command_registry = command_registry
-        ai_name = ai_config.get_current_project()['ai_name']
+        ai_name = ai_config.get_current_project().project_name
         # print(prompt)
         # Initialize variables
         full_message_history = []
@@ -199,7 +194,6 @@
         system_prompt = ai_config.construct_full_prompt()
         if cfg.debug_mode:
             logger.typewriter_log("Prompt:", Fore.GREEN, system_prompt)
-
         agent = Agent(
             ai_name=ai_name,
             memory=memory,

# sourcery skip: do-not-use-staticmethod
"""
A module that contains the AIConfig class object that contains the configuration
"""
<<<<<<< HEAD
from os import path
from typing import List, Optional, Type
from yaml import load, dump, FullLoader
=======
from __future__ import annotations

import os
from typing import Type
import yaml
>>>>>>> a91ef569


class AIConfig:
    """
    A class object that contains the configuration information for the AI

    Attributes:
        ai_name (str): The name of the AI.
        ai_role (str): The description of the AI's role.
        ai_goals (list): The list of objectives the AI is supposed to complete.
    """

    def __init__(
        self, ai_name: str = "", ai_role: str = "", ai_goals: list | None = None
    ) -> None:
        """
        Initialize a class instance

        Parameters:
            ai_name (str): The name of the AI.
            ai_role (str): The description of the AI's role.
            ai_goals (list): The list of objectives the AI is supposed to complete.
        Returns:
            None
        """
        if ai_goals is None:
            ai_goals = []
        self.ai_name = ai_name
        self.ai_role = ai_role
        self.ai_goals = ai_goals

    # Soon this will go in a folder where it remembers more stuff about the run(s)
    SAVE_FILE = path.join(path.dirname(__file__), "..", "ai_settings.yaml")

    @staticmethod
    def load(config_file: str = SAVE_FILE) -> "AIConfig":
        """
        Returns class object with parameters (ai_name, ai_role, ai_goals) loaded from
          yaml file if yaml file exists,
        else returns class with no parameters.

        Parameters:
           config_file (int): The path to the config yaml file.
             DEFAULT: "../ai_settings.yaml"

        Returns:
            cls (object): An instance of given cls object
        """

        try:
            with open(config_file, encoding="utf-8") as file:
                config_params = load(file, Loader=FullLoader)
        except FileNotFoundError:
            config_params = {}

        ai_name = config_params.get("ai_name", "")
        ai_role = config_params.get("ai_role", "")
        ai_goals = config_params.get("ai_goals", [])
        # type: Type[AIConfig]
        return AIConfig(ai_name, ai_role, ai_goals)

    def save(self, config_file: str = SAVE_FILE) -> None:
        """
        Saves the class parameters to the specified file yaml file path as a yaml file.

        Parameters:
            config_file(str): The path to the config yaml file.
              DEFAULT: "../ai_settings.yaml"

        Returns:
            None
        """

        config = {
            "ai_name": self.ai_name,
            "ai_role": self.ai_role,
            "ai_goals": self.ai_goals,
        }
        with open(config_file, "w", encoding="utf-8") as file:
            dump(config, file, allow_unicode=True)

    def construct_full_prompt(self) -> str:
        """
        Returns a prompt to the user with the class information in an organized fashion.

        Parameters:
            None

        Returns:
            full_prompt (str): A string containing the initial prompt for the user
              including the ai_name, ai_role and ai_goals.
        """

        prompt_start = (
            "Your decisions must always be made independently without"
            " seeking user assistance. Play to your strengths as an LLM and pursue"
            " simple strategies with no legal complications."
            ""
        )

        from autogpt.prompt import get_prompt

        # Construct full prompt
        full_prompt = (
            f"You are {self.ai_name}, {self.ai_role}\n{prompt_start}\n\nGOALS:\n\n"
        )
        for i, goal in enumerate(self.ai_goals):
            full_prompt += f"{i+1}. {goal}\n"

        full_prompt += f"\n\n{get_prompt()}"
        return full_prompt<|MERGE_RESOLUTION|>--- conflicted
+++ resolved
@@ -2,17 +2,11 @@
 """
 A module that contains the AIConfig class object that contains the configuration
 """
-<<<<<<< HEAD
-from os import path
-from typing import List, Optional, Type
-from yaml import load, dump, FullLoader
-=======
 from __future__ import annotations
 
-import os
+from os import path
 from typing import Type
-import yaml
->>>>>>> a91ef569
+from yaml import FullLoader, dump, load
 
 
 class AIConfig:

<<<<<<< HEAD
from pathlib import Path
from typing import List, Optional, Type
=======
# sourcery skip: do-not-use-staticmethod
"""
A module that contains the AIConfig class object that contains the configuration
"""
from __future__ import annotations

import os
from typing import Type
>>>>>>> 42f81c62
import yaml


class AIConfig:
    """
    A class object that contains the configuration information for the AI

    Attributes:
        ai_name (str): The name of the AI.
        ai_role (str): The description of the AI's role.
        ai_goals (list): The list of objectives the AI is supposed to complete.
    """

    def __init__(
        self, ai_name: str = "", ai_role: str = "", ai_goals: list | None = None
    ) -> None:
        """
        Initialize a class instance

        Parameters:
            ai_name (str): The name of the AI.
            ai_role (str): The description of the AI's role.
            ai_goals (list): The list of objectives the AI is supposed to complete.
        Returns:
            None
        """
        if ai_goals is None:
            ai_goals = []
        self.ai_name = ai_name
        self.ai_role = ai_role
        self.ai_goals = ai_goals

    # Soon this will go in a folder where it remembers more stuff about the run(s)
    SAVE_FILE = Path(__file__).parent.parent / "ai_settings.yaml"

    @staticmethod
    def load(config_file: str = SAVE_FILE) -> "AIConfig":
        """
        Returns class object with parameters (ai_name, ai_role, ai_goals) loaded from
          yaml file if yaml file exists,
        else returns class with no parameters.

        Parameters:
           config_file (int): The path to the config yaml file.
             DEFAULT: "../ai_settings.yaml"

        Returns:
            cls (object): An instance of given cls object
        """
        config_file = Path(config_file)
        if config_file.exists():
            config_params = yaml.load(config_file.read_text(), Loader=yaml.FullLoader)
        else:
            config_params = {}

        ai_name = config_params.get("ai_name", "")
        ai_role = config_params.get("ai_role", "")
        ai_goals = config_params.get("ai_goals", [])
        # type: Type[AIConfig]
        return AIConfig(ai_name, ai_role, ai_goals)

    def save(self, config_file: str = SAVE_FILE) -> None:
        """
        Saves the class parameters to the specified file yaml file path as a yaml file.

        Parameters:
            config_file(str): The path to the config yaml file.
              DEFAULT: "../ai_settings.yaml"

        Returns:
            None
        """
        config_file = Path(config_file)

        config = {
            "ai_name": self.ai_name,
            "ai_role": self.ai_role,
            "ai_goals": self.ai_goals,
        }
        config_file.parent.mkdir(parents=True, exist_ok=True)
        config_file.write_text(yaml.dump(config, allow_unicode=True), encoding="utf-8")

    def construct_full_prompt(self) -> str:
        """
        Returns a prompt to the user with the class information in an organized fashion.

        Parameters:
            None

        Returns:
            full_prompt (str): A string containing the initial prompt for the user
              including the ai_name, ai_role and ai_goals.
        """

        prompt_start = (
            "Your decisions must always be made independently without"
            " seeking user assistance. Play to your strengths as an LLM and pursue"
            " simple strategies with no legal complications."
            ""
        )

        from autogpt.prompt import get_prompt

        # Construct full prompt
        full_prompt = (
            f"You are {self.ai_name}, {self.ai_role}\n{prompt_start}\n\nGOALS:\n\n"
        )
        for i, goal in enumerate(self.ai_goals):
            full_prompt += f"{i+1}. {goal}\n"

        full_prompt += f"\n\n{get_prompt()}"
        return full_prompt<|MERGE_RESOLUTION|>--- conflicted
+++ resolved
@@ -1,18 +1,12 @@
-<<<<<<< HEAD
-from pathlib import Path
-from typing import List, Optional, Type
-=======
 # sourcery skip: do-not-use-staticmethod
 """
 A module that contains the AIConfig class object that contains the configuration
 """
+
+from pathlib import Path
+from typing import List, Optional, Type
+import yaml
 from __future__ import annotations
-
-import os
-from typing import Type
->>>>>>> 42f81c62
-import yaml
-
 
 class AIConfig:
     """

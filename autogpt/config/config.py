--- conflicted
+++ resolved
@@ -1,18 +1,15 @@
 """Configuration class to store the state of bools for different scripts access."""
 import os
-<<<<<<< HEAD
 from colorama import Fore
 from dotenv import load_dotenv, dotenv_values, set_key, unset_key
 from pathlib import Path
+from typing import List
 
 # Load environment variables from .env file
 load_dotenv()
 
 
 from autogpt.config.singleton import Singleton
-=======
-from typing import List
->>>>>>> e5d6206a
 
 import openai
 import yaml
@@ -121,61 +118,30 @@
         else:
             self.shell_allowlist = []
 
-<<<<<<< HEAD
         if run_env_setup:
             self.update_env_from_template()
 
         self.selenium_web_browser = os.getenv("USE_WEB_BROWSER", "chrome")
-=======
->>>>>>> e5d6206a
         self.ai_settings_file = os.getenv("AI_SETTINGS_FILE", "ai_settings.yaml")
         self.prompt_settings_file = os.getenv(
             "PROMPT_SETTINGS_FILE", "prompt_settings.yaml"
         )
         self.fast_llm_model = os.getenv("FAST_LLM_MODEL", "gpt-3.5-turbo")
-<<<<<<< HEAD
-        self.smart_llm_model = os.getenv("SMART_LLM_MODEL", "gpt-4")
-
-        try:
-            self.fast_token_limit = int(os.getenv("FAST_TOKEN_LIMIT", 4000))
-        except ValueError:
-            self.fast_token_limit = 4000
-
-        try:
-            self.smart_token_limit = int(os.getenv("SMART_TOKEN_LIMIT", 8000))
-        except ValueError:
-            self.smart_token_limit = 8000
-
+        self.smart_llm_model = os.getenv("SMART_LLM_MODEL", "gpt-3.5-turbo")
+        self.embedding_model = os.getenv("EMBEDDING_MODEL", "text-embedding-ada-002")
+        self.browse_spacy_language_model = os.getenv("BROWSE_SPACY_LANGUAGE_MODEL", "en_core_web_sm")
         try:
             self.browse_chunk_max_length = int(os.getenv("BROWSE_CHUNK_MAX_LENGTH", 8192))
         except ValueError:
             self.browse_chunk_max_length = 8192
 
+        self.openai_api_key = os.getenv("OPENAI_API_KEY")
+
         try:
-            self.browse_summary_max_token = int(os.getenv("BROWSE_SUMMARY_MAX_TOKEN", 300))
+            self.temperature = float(os.getenv("TEMPERATURE", "0"))
         except ValueError:
-            self.browse_summary_max_token = 300
-
-        self.openai_api_key = os.getenv("OPENAI_API_KEY")
-
-        try:
-            self.temperature = float(os.getenv("TEMPERATURE", "1"))
-        except ValueError:
-            self.temperature = 1.0
-
-        self.use_azure = os.getenv("USE_AZURE") == "True"
-        self.execute_local_commands = os.getenv("EXECUTE_LOCAL_COMMANDS", "False") == "True"
-=======
-        self.smart_llm_model = os.getenv("SMART_LLM_MODEL", "gpt-3.5-turbo")
-        self.embedding_model = os.getenv("EMBEDDING_MODEL", "text-embedding-ada-002")
-
-        self.browse_spacy_language_model = os.getenv(
-            "BROWSE_SPACY_LANGUAGE_MODEL", "en_core_web_sm"
-        )
-
-        self.openai_api_key = os.getenv("OPENAI_API_KEY")
-        self.openai_organization = os.getenv("OPENAI_ORGANIZATION")
-        self.temperature = float(os.getenv("TEMPERATURE", "0"))
+            self.temperature = 0
+
         self.use_azure = os.getenv("USE_AZURE") == "True"
         self.execute_local_commands = (
             os.getenv("EXECUTE_LOCAL_COMMANDS", "False") == "True"
@@ -183,7 +149,6 @@
         self.restrict_to_workspace = (
             os.getenv("RESTRICT_TO_WORKSPACE", "True") == "True"
         )
->>>>>>> e5d6206a
 
         if self.use_azure:
             self.load_azure_config()

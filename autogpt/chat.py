--- conflicted
+++ resolved
@@ -6,11 +6,9 @@
 from autogpt.config import Config
 from autogpt.llm_utils import create_chat_completion
 from autogpt.logs import logger
-<<<<<<< HEAD
+from autogpt.types.openai import Message
 from autogpt.utils import update_chat_history_file
-=======
-from autogpt.types.openai import Message
->>>>>>> 2f053fe9
+
 
 cfg = Config()
 

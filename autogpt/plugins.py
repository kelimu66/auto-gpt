"""Handles loading of plugins."""

import zipfile
from pathlib import Path
from typing import List, Optional, Tuple
from zipimport import zipimporter

from auto_gpt_plugin_template import AutoGPTPluginTemplate

from autogpt.config import Config


def inspect_zip_for_modules(zip_path: str, debug: bool = False) -> list[str]:
    """
    Inspect a zipfile for a modules.

    Args:
        zip_path (str): Path to the zipfile.
        debug (bool, optional): Enable debug logging. Defaults to False.

    Returns:
        list[str]: The list of module names found or empty list if none were found.
    """
    result = []
    with zipfile.ZipFile(zip_path, "r") as zfile:
        for name in zfile.namelist():
            if name.endswith("__init__.py"):
                if debug:
                    print(f"Found module '{name}' in the zipfile at: {name}")
                result.append(name)
    if debug and len(result) == 0:
        print(f"Module '__init__.py' not found in the zipfile @ {zip_path}.")
    return result


def scan_plugins(cfg: Config, debug: bool = False) -> List[AutoGPTPluginTemplate]:
    """Scan the plugins directory for plugins and loads them.

    Args:
        cfg (Config): Config instance including plugins config
        debug (bool, optional): Enable debug logging. Defaults to False.

    Returns:
        List[Tuple[str, Path]]: List of plugins.
    """
    loaded_plugins = []
    # Generic plugins
    plugins_path_path = Path(cfg.plugins_dir)
    for plugin in plugins_path_path.glob("*.zip"):
<<<<<<< HEAD
        if module := inspect_zip_for_module(str(plugin), debug):
            plugin = Path(plugin)
            module = Path(module)
            if debug:
                print(f"Plugin: {plugin} Module: {module}")
            zipped_package = zipimporter(str(plugin))
            zipped_module = zipped_package.load_module(str(module.parent))
            for key in dir(zipped_module):
                if key.startswith("__"):
                    continue
                a_module = getattr(zipped_module, key)
                a_keys = dir(a_module)
                if (
                    "_abc_impl" in a_keys
                    and a_module.__name__ != "AutoGPTPluginTemplate"
                    and denylist_allowlist_check(a_module.__name__, cfg)
                ):
                    loaded_plugins.append(a_module())
=======
        if moduleList := inspect_zip_for_modules(str(plugin), debug):
            for module in moduleList:
                plugin = Path(plugin)
                module = Path(module)
                if debug:
                    print(f"Plugin: {plugin} Module: {module}")
                zipped_package = zipimporter(str(plugin))
                zipped_module = zipped_package.load_module(str(module.parent))
                for key in dir(zipped_module):
                    if key.startswith("__"):
                        continue
                    a_module = getattr(zipped_module, key)
                    a_keys = dir(a_module)
                    if (
                        "_abc_impl" in a_keys
                        and a_module.__name__ != "AutoGPTPluginTemplate"
                        and denylist_allowlist_check(a_module.__name__, cfg)
                    ):
                        loaded_plugins.append(a_module())
    # OpenAI plugins
    if cfg.plugins_openai:
        manifests_specs = fetch_openai_plugins_manifest_and_spec(cfg)
        if manifests_specs.keys():
            manifests_specs_clients = initialize_openai_plugins(
                manifests_specs, cfg, debug
            )
            for url, openai_plugin_meta in manifests_specs_clients.items():
                if denylist_allowlist_check(url, cfg):
                    plugin = BaseOpenAIPlugin(openai_plugin_meta)
                    loaded_plugins.append(plugin)

>>>>>>> 2b5852f7
    if loaded_plugins:
        print(f"\nPlugins found: {len(loaded_plugins)}\n" "--------------------")
    for plugin in loaded_plugins:
        print(f"{plugin._name}: {plugin._version} - {plugin._description}")
    return loaded_plugins


def denylist_allowlist_check(plugin_name: str, cfg: Config) -> bool:
    """Check if the plugin is in the allowlist or denylist.

    Args:
        plugin_name (str): Name of the plugin.
        cfg (Config): Config object.

    Returns:
        True or False
    """
    if plugin_name in cfg.plugins_denylist:
        return False
    if plugin_name in cfg.plugins_allowlist:
        return True
    ack = input(
        f"WARNNG Plugin {plugin_name} found. But not in the"
        " allowlist... Load? (y/n): "
    )
    return ack.lower() == "y"<|MERGE_RESOLUTION|>--- conflicted
+++ resolved
@@ -47,26 +47,6 @@
     # Generic plugins
     plugins_path_path = Path(cfg.plugins_dir)
     for plugin in plugins_path_path.glob("*.zip"):
-<<<<<<< HEAD
-        if module := inspect_zip_for_module(str(plugin), debug):
-            plugin = Path(plugin)
-            module = Path(module)
-            if debug:
-                print(f"Plugin: {plugin} Module: {module}")
-            zipped_package = zipimporter(str(plugin))
-            zipped_module = zipped_package.load_module(str(module.parent))
-            for key in dir(zipped_module):
-                if key.startswith("__"):
-                    continue
-                a_module = getattr(zipped_module, key)
-                a_keys = dir(a_module)
-                if (
-                    "_abc_impl" in a_keys
-                    and a_module.__name__ != "AutoGPTPluginTemplate"
-                    and denylist_allowlist_check(a_module.__name__, cfg)
-                ):
-                    loaded_plugins.append(a_module())
-=======
         if moduleList := inspect_zip_for_modules(str(plugin), debug):
             for module in moduleList:
                 plugin = Path(plugin)
@@ -86,19 +66,6 @@
                         and denylist_allowlist_check(a_module.__name__, cfg)
                     ):
                         loaded_plugins.append(a_module())
-    # OpenAI plugins
-    if cfg.plugins_openai:
-        manifests_specs = fetch_openai_plugins_manifest_and_spec(cfg)
-        if manifests_specs.keys():
-            manifests_specs_clients = initialize_openai_plugins(
-                manifests_specs, cfg, debug
-            )
-            for url, openai_plugin_meta in manifests_specs_clients.items():
-                if denylist_allowlist_check(url, cfg):
-                    plugin = BaseOpenAIPlugin(openai_plugin_meta)
-                    loaded_plugins.append(plugin)
-
->>>>>>> 2b5852f7
     if loaded_plugins:
         print(f"\nPlugins found: {len(loaded_plugins)}\n" "--------------------")
     for plugin in loaded_plugins:

from __future__ import annotations

import uuid
from abc import ABCMeta
from logging import Logger
from typing import TYPE_CHECKING, ClassVar

from pydantic import Field

# from autogpts.autogpt.autogpt.core.memory import
from ...sdk.forge_log import ForgeLogger
from .base import BaseTask
from .meta import TaskStatusList
from .task import Task

LOG = ForgeLogger(name=__name__)


from autogpts.autogpt.autogpt.core.agents import AbstractAgent


class Plan(BaseTask):
    _instance: ClassVar[dict[Plan]] = {}

    # List & Dict for Lazy loading & lazy saving
    _modified_tasks_ids: list[str] = []
    _new_tasks_ids: list[str] = []
    _loaded_tasks_dict: dict[Task] = {}

    # List for easier task Management
    _all_task_ids: list[str] = []
    _ready_task_ids: list[str] = []
    _done_task_ids: list[str] = []

    # def dict(self, *args, **kwargs):
    #     exclude = set(kwargs.get("exclude", []))
    #     exclude.add("agent")
    #     kwargs["exclude"] = exclude
    #     data = super().dict(*args, **kwargs)
    #     data["myagent_id"] = self.agent_id
    #     return data

    # def json(self, *args, **kwargs):
    #     exclude = set(kwargs.get("exclude", []))
    #     exclude.add("agent")
    #     kwargs["exclude"] = exclude
    #     data = super().json(*args, **kwargs)
    #     data = data[:-1] + f', "myagent_id": "{self.agent_id}"' + data[-1:]
    #     return data

    def __init__(self, *args, **kwargs):
        if kwargs["agent"].agent_id in Plan._instance:
            self = Plan._instance[kwargs["agent"].agent_id]
            return None

        # Initialize the instance if needed
        super().__init__(**kwargs)
        Plan._instance[kwargs["agent"].agent_id] = self
        self.agent.plan: Plan = self

        # Load the tasks from the database
        agent: AbstractAgent = kwargs["agent"]
        memory = agent._memory
        task_table = memory.get_table("tasks")
        all_task = task_table.list(filter={"plan_id": self.plan_id})

        # Update the static variables
        for task in all_task:
            self._register_task(task=task)
            self._all_task_ids.append(task.task_id)
            if task.state == TaskStatusList.READY:
<<<<<<< HEAD
                LOG.notice("DEBUG : Task is ready may may have subtasks...")
                self._registry_update_task_status_in_list(task_id=task.task_id, status=TaskStatusList.READY)
            elif task.state == TaskStatusList.DONE:
                self._registry_update_task_status_in_list(task_id=task.task_id, status=TaskStatusList.DONE)
=======
                self.registry_update_task_status_in_list(
                    task_id=task.task_id, status=TaskStatusList.READY
                )
>>>>>>> 8223b568

    def set_task_status(self, task: Task, status: TaskStatusList):
        """
        Sets the status of a task and updates it in the task list.

        Args:
            task (Task): The task object whose status needs to be updated.
            status (TaskStatusList): The new status to be set for the task.

        Returns:
            None
        """
<<<<<<< HEAD
        self._registry_update_task_status_in_list(task_id=task.task_id, status=status)
        task.state = status
     
=======
        self.registry_update_task_status_in_list(task_id=task.task_id, status=status)
        task.state = TaskStatusList.DONE.value
>>>>>>> 8223b568

    """
    Represents a plan consisting of a list of tasks.
    """
    # class Config(BaseTask):
    #     allow_population_by_field_name = True

    task_id: str = Field(default_factory=lambda: Plan.generate_uuid(), alias="plan_id")

    @staticmethod
    def generate_uuid():
        return "PL" + str(uuid.uuid4())

    @property
    def plan_id(self):
        return self.task_id

    #############################################################################################
    #############################################################################################
    #############################################################################################
    # region Graph Traversal ( cf : region VSCode Feature)
    #############################################################################################
    #############################################################################################
    #############################################################################################

    def get_task(self, task_id: str) -> Task:
        """
        Get a task from the plan
        """
        task: Task = None
        if task_id in self._all_task_ids:
            task = self._loaded_tasks_dict.get(task_id)
            if task is None:
                task = Task.get_task_from_db(task_id)
                self._loaded_tasks_dict[task_id] = task
            return task
        else:
            raise Exception(f"Task {task_id} not found in plan {self.plan_id}")
<<<<<<< HEAD
        
    def get_next_task(self, task: Task = None) -> Task:
        """
        Retrieves the next task in the plan based on the given task.

        Args:
            task (Task): The current task.

        Returns:
            Task: The next task in the plan.

        """
        if task is not None :
            for successor_id in task.task_successors : 
                # Get the successor task, check if it is ready (the check operation will update the status in the list `_ready_task_ids`)
                self.get_task(task_id = successor_id).is_ready()
                # sucessor_task = self.get_task(task_id = successor_id)
                # if sucessor_task.is_ready():
                #     #FIXME: Possibly calling twice _registry_update_task_status_in_list
                #     LOG.trace(f"Note : Possibly calling twice _registry_update_task_status_in_list ")
                #     self._registry_update_task_status_in_list(task_id = sucessor_task.task_id, status = TaskStatusList.READY)
                    
        if len(self._ready_task_ids) > 0:
                    return self.get_task(self._ready_task_ids[0])
        
        if (task is None):
            tasks =  self.find_ready_branch()
            if len(tasks) > 0:
                return tasks[0]
            else :
                return None
        else : 
            return self._find_outer_next_task(task = task)
              

    def _find_outer_next_task(self, task: Task = None, origin_task: Task = None) -> Task:
        
        if(task == origin_task):
            return None

        LOG.warning(f"We are browsing the tree from leaf to root. This use case is not yet supported. This functionality is in alpha version.")
        if task is not None and task.task_parent is not None:
            t = task.task_parent.find_ready_branch()
            if len(t) > 0:
                return t[0]
            else :
                return self._find_outer_next_task(task = task.task_parent , origin_task = task)


=======
>>>>>>> 8223b568

    def get_ready_tasks(self, task_ids_set: list[str] = None) -> list[Task]:
        """
        Get the first ready tasks.
        """

        # Fetch the Task objects based on the common task IDs
<<<<<<< HEAD
        return [self.get_task(task_id = task_id) for task_id in self._ready_task_ids]
    
=======
        return [self.get_task(task_id) for task_id in self._ready_task_ids]

>>>>>>> 8223b568
    def get_active_tasks(self, task_ids_set: list[str] = None) -> list[Task]:
        """
        Active tasks are tasks not in self._done_task_ids but in self._all_task_ids
        """
        all_task_ids_set = set(self._all_task_ids)
        done_task_ids_set = set(self._done_task_ids)
        active_task_ids = all_task_ids_set - done_task_ids_set  # Set difference

        return [self.get_task(task_id) for task_id in active_task_ids]

    def get_first_ready_tasks(self, task_ids_set: list[str] = None) -> Task:
        """
        Get all ready tasks. If task_ids_set is not None, return only the tasks that are both ready and in the additional_task_ids list.
        """

        # Fetch the Task objects based on the common task IDs
        return self.get_task(self._ready_task_ids[0])

    #############################################################################################
    #############################################################################################
    #############################################################################################
    # endregion
    # region Task Registry ( cf : region VSCode Feature)
    #############################################################################################
    ########################_#####################################################################
    #############################################################################################
<<<<<<< HEAD
    def unregister_loaded_task(self, task_id: str) -> Task:
        return self._loaded_tasks_dict.pop(task_id)
    
    def _registry_update_task_status_in_list(self, task_id: Task, status: TaskStatusList):
=======
    #############################################################################################

    def registry_update_task_status_in_list(
        self, task_id: Task, status: TaskStatusList
    ):
>>>>>>> 8223b568
        """
        Update the status of a task in the task list.

        Args:
            task_id (Task): The ID of the task to update.
            status (TaskStatusList): The new status of the task.

        Raises:
            ValueError: If the status is not a valid TaskStatusList value.

        """
        LOG.debug(f"Updating task {task_id} status to {status}")
        if status == TaskStatusList.READY:
            self._ready_task_ids.append(task_id)
        elif status == TaskStatusList.DONE:
            self._ready_task_ids.remove(task_id)
            self._done_task_ids.append(task_id)

    def _register_new_task(self, task: Task):
        """
        Registers a new task.

        Args:
            task (Task): The task object to be registered.

        Returns:
            None
        """
        self._register_task(task=task)
        self._loaded_tasks_dict[task.task_id] = task
        self._register_task_as_new(task_id=task.task_id)

    def _register_new_tasks(self, tasks: list[Task]):
        """
        Register a list of tasks in the plan
        """
        for task in tasks:
            self._register_new_task(task=task)

    def _register_task(self, task: Task):
        self._all_task_ids.append(task.task_id)
        if task.state == TaskStatusList.READY:
            self._ready_task_ids.append(task.task_id)

    def _register_tasks(self, tasks: list[Task]):
        """
        Register a list of tasks in the plan
        """
        for task in tasks:
            self._register_task(task=task)

    def _register_task_as_modified(self, task_id: str):
        """
        Register a task as modified
        """
        if task_id not in self._modified_tasks_ids:
            self._modified_tasks_ids.append(task_id)

    def _register_task_as_new(self, task_id: str):
        """
        Register a task as modified
        """
        if task_id not in self._new_tasks_ids:
            self._new_tasks_ids.append(task_id)

    #############################################################################################
    #############################################################################################
    #############################################################################################
    # endregion
    # region Database access ( cf : region VSCode Feature)
    #############################################################################################
    #############################################################################################
    #############################################################################################

    @classmethod
    def create_in_db(cls, agent: AbstractAgent):
        """
        Create a plan in the database for the given agent.

        Args:
            agent (AbstractAgent): The agent for which the plan is created.

        Returns:
            Plan: The created plan.

        """
        memory = agent._memory
        plan_table = memory.get_table("plans")

        plan = cls(
            agent_id=agent.agent_id,
            task_goal=agent.agent_goal_sentence,
            tasks=[],
            agent=agent,
        )

        plan._create_initial_tasks(status=TaskStatusList.READY)

        plan_table.add(plan, id=plan.plan_id)
        return plan

    def _create_initial_tasks(self, status: TaskStatusList):
        initial_task = Task(
            agent=self.agent,
            # plan=self,
            task_parent=self,
            _task_parent_id=self.plan_id,
            state=status.value,
            _task_predecessors_id=None,
            responsible_agent_id=None,
            task_goal=self.task_goal,
            command=Task.default_command(),
            arguments={"note_to_agent_length": 400},
            acceptance_criteria=["A plan has been made to achieve the specific task"],
        )
        # self._current_task = initial_task  # .task_id
        initial_task_list = [initial_task]

        ###
        # Step 2 : Prepend usercontext
        ###
        # FIXME: DEACTIVATED FOR TEST PURPOSE
        if False:
            try:
                import autogpts.autogpt.autogpt.core.agents.usercontext

                refine_user_context_task = Task(
                    # task_parent = self.plan() ,
                    agent=self.agent,
                    plan=self,
                    _task_parent_id=None,
                    _task_predecessors_id=None,
                    responsible_agent_id=None,
                    task_goal="Refine a user requirements for better exploitation by Agents",
                    command="afaas_refine_user_context",
                    acceptance_criteria=[
                        "The user has clearly and undoubtly stated his willingness to quit the process"
                    ],
                    arguments={},
                    state=TaskStatusList.READY,
                )
                initial_task_list = [refine_user_context_task] + initial_task_list
                # self._current_task = refine_user_context_task  # .task_id
            except:
                pass

        self.add_tasks(tasks=initial_task_list)

    async def save(self):
        ###
        # Step 1 : Lazy saving : Update Existing Tasks
        ###
        for task_id in self._modified_tasks_ids:
            # Safeguard to avoid saving new tasks
            if task_id not in self._new_tasks_ids:
                task: Task = self._loaded_tasks_dict.get(task_id)
                if task:
                    LOG.db_log(f"Saving task {task.task_goal}")
                    task.save_in_db()  # Save the task

        ###
        # Step 2 : Lazy saving : Create New Tasks
        ###
        for task_id in self._new_tasks_ids:
            task: Task = self._loaded_tasks_dict.get(task_id)
            if task:
                LOG.db_log(f"Creating task {task.task_goal}")
                task.create_in_db(task=task, agent=self.agent)  # Save the task

        # Reinitalize the lists
        self._modified_tasks_ids = []
        self._new_tasks_ids = []

        ###
        # Step 3 : Save the Plan
        ###
        agent = self._agent
        if agent:
            memory = agent._memory
            plan_table = memory.get_table("plans")
            plan_table.update(self.plan_id, self)

    @classmethod
    def get_plan_from_db(cls, plan_id: str, agent: AbstractAgent):
        """
        Get a plan from the database
        """
        memory = agent._memory
        plan_table = memory.get_table("plans")
        plan_dict = plan_table.get(plan_id)
        return cls(**plan_dict, agent=agent)

    # endregion

    def generate_pitch(self, task=None):
        if task is None:
            task = self.find_first_ready_task()

        # Extract the task's siblings and path
        siblings = [
            sib
            for sib in self.subtasks
            if sib.task_parent_id == task.task_parent_id and sib != task
        ]
        path_to_task = task.find_task_path()

        # Build the pitch
        pitch = """
        # INSTRUCTION
        Your goal is to find the best-suited command in order to achieve the following task: {task_description}

        # CONTEXT
        The high-level plan designed to achieve our goal is: 
        {high_level_plan}
        
        We are working on the task "{task_name}" that consists in: {task_command}. This task is located in:
        {path_structure}
        """.format(
            task_description=task.description,
            high_level_plan="\n".join(
                [
                    "{}: {}".format(t.task_goal, t.description)
                    for t in self.subtasks
                    if not t.task_parent_id
                ]
            ),
            task_name=task.task_goal,
            task_command=task.command,  # assuming each task has a 'command' attribute
            path_structure="\n".join(["->".join(p.task_goal for p in path_to_task)]),
        )

        return pitch


Plan.update_forward_refs()


# # 1. Find the first ready task
# first_ready_task = plan.get_first_ready_task()

# # 2. Retrieve the task and its siblings
# task_parent_id = first_ready_task.task_parent_id
# siblings = []
# if task_parent_id:
#     task_parent = plan.find_task(task_parent_id)
#     siblings = task_parent.subtasks

# # 3. Retrieve the list of tasks on the path
# path_to_task = plan.find_task_path(first_ready_task.task_id)<|MERGE_RESOLUTION|>--- conflicted
+++ resolved
@@ -69,16 +69,10 @@
             self._register_task(task=task)
             self._all_task_ids.append(task.task_id)
             if task.state == TaskStatusList.READY:
-<<<<<<< HEAD
                 LOG.notice("DEBUG : Task is ready may may have subtasks...")
                 self._registry_update_task_status_in_list(task_id=task.task_id, status=TaskStatusList.READY)
             elif task.state == TaskStatusList.DONE:
                 self._registry_update_task_status_in_list(task_id=task.task_id, status=TaskStatusList.DONE)
-=======
-                self.registry_update_task_status_in_list(
-                    task_id=task.task_id, status=TaskStatusList.READY
-                )
->>>>>>> 8223b568
 
     def set_task_status(self, task: Task, status: TaskStatusList):
         """
@@ -91,14 +85,9 @@
         Returns:
             None
         """
-<<<<<<< HEAD
         self._registry_update_task_status_in_list(task_id=task.task_id, status=status)
         task.state = status
      
-=======
-        self.registry_update_task_status_in_list(task_id=task.task_id, status=status)
-        task.state = TaskStatusList.DONE.value
->>>>>>> 8223b568
 
     """
     Represents a plan consisting of a list of tasks.
@@ -137,7 +126,6 @@
             return task
         else:
             raise Exception(f"Task {task_id} not found in plan {self.plan_id}")
-<<<<<<< HEAD
         
     def get_next_task(self, task: Task = None) -> Task:
         """
@@ -187,22 +175,14 @@
                 return self._find_outer_next_task(task = task.task_parent , origin_task = task)
 
 
-=======
->>>>>>> 8223b568
-
     def get_ready_tasks(self, task_ids_set: list[str] = None) -> list[Task]:
         """
         Get the first ready tasks.
         """
 
         # Fetch the Task objects based on the common task IDs
-<<<<<<< HEAD
         return [self.get_task(task_id = task_id) for task_id in self._ready_task_ids]
     
-=======
-        return [self.get_task(task_id) for task_id in self._ready_task_ids]
-
->>>>>>> 8223b568
     def get_active_tasks(self, task_ids_set: list[str] = None) -> list[Task]:
         """
         Active tasks are tasks not in self._done_task_ids but in self._all_task_ids
@@ -229,18 +209,12 @@
     #############################################################################################
     ########################_#####################################################################
     #############################################################################################
-<<<<<<< HEAD
     def unregister_loaded_task(self, task_id: str) -> Task:
         return self._loaded_tasks_dict.pop(task_id)
     
-    def _registry_update_task_status_in_list(self, task_id: Task, status: TaskStatusList):
-=======
-    #############################################################################################
-
-    def registry_update_task_status_in_list(
+    def _registry_update_task_status_in_list(
         self, task_id: Task, status: TaskStatusList
     ):
->>>>>>> 8223b568
         """
         Update the status of a task in the task list.
 

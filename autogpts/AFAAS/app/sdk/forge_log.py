--- conflicted
+++ resolved
@@ -10,12 +10,8 @@
 # Load the .env file
 load_dotenv()
 
-<<<<<<< HEAD
-CONSOLE_LOG_LEVEL = os.getenv("CONSOLE_LOG_LEVEL", "INFO").upper()
-=======
 #CONSOLE_LOG_LEVEL = os.getenv("CONSOLE_LOG_LEVEL", "INFO").upper()
 CONSOLE_LOG_LEVEL = "TRACE"
->>>>>>> 1eb2292a
 FILE_LOG_LEVEL = os.getenv("FILE_LOG_LEVEL", "DEBUG").upper()
 
 JSON_LOGGING = os.environ.get("JSON_LOGGING", "false").lower() == "true"
@@ -165,19 +161,11 @@
     #     cls._instance.level = logLevel
     #     return cls._instance
 
-<<<<<<< HEAD
-    def __init__(self, name: str, logLevel: str = "DEBUG", log_folder: str = "./"):
-        if hasattr(self, "_initialized"):
-            return
-
-        logging.Logger.__init__(self, name, logLevel)
-=======
     def __init__(self, name: str, log_folder: str = "./"):
         if hasattr(self, "_initialized"):
             return
 
         logging.Logger.__init__(self, name)
->>>>>>> 1eb2292a
         # self.log_folder = log_folder
 
         # Queue Handler
@@ -233,13 +221,6 @@
                     CHAT,
                     f"{role_emojis.get(role, '🔵')}: {response['choices'][0]['message']['content']}",
                 )
-<<<<<<< HEAD
-
-    def notice(self, msg, *args, **kwargs):
-        if self.isEnabledFor(NOTICE):
-            self._log(NOTICE, msg, args, **kwargs)
-=======
->>>>>>> 1eb2292a
 
     def trace(self, msg, *args, **kwargs):
         if self.isEnabledFor(TRACE):
@@ -251,12 +232,8 @@
 
     def db_log(self, msg, *args, **kwargs):
         if self.isEnabledFor(DB_LOG):
-<<<<<<< HEAD
-            self._log(DB_LOG, msg, args, **kwargs)
-=======
             self._log(DB_LOG, msg, args, kwargs, stacklevel=2)
 
->>>>>>> 1eb2292a
 
     @staticmethod
     def bold(msg: str) -> str:
@@ -327,5 +304,5 @@
 
 
 LOG = ForgeLogger(__name__)
-LOG.warning(f"Console log level is  : {logging.getLevelName(CONSOLE_LOG_LEVEL)}")
-LOG.warning(f"File log level is  : {logging.getLevelName(FILE_LOG_LEVEL)}")+LOG.warning(f"Console log level is  : {logging.getLevelName(CONSOLE_LOG_LEVEL)}" )
+LOG.warning(f"File log level is  : {logging.getLevelName(FILE_LOG_LEVEL)}" )
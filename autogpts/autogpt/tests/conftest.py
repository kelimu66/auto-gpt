import os
import uuid
from pathlib import Path
from tempfile import TemporaryDirectory

import pytest
import yaml
from autogpt.agents.agent import Agent, AgentConfiguration, AgentSettings
from autogpt.app.main import _configure_openai_provider
<<<<<<< HEAD
from autogpt.config import AIConfig, Config, ConfigBuilder
from autogpt.core.resource.model_providers import (BaseChatModelProvider,
                                                   OpenAIProvider)
from autogpt.file_workspace import FileWorkspace
=======
from autogpt.config import AIProfile, Config, ConfigBuilder
from autogpt.core.resource.model_providers import ChatModelProvider, OpenAIProvider
from autogpt.file_workspace.local import (
    FileWorkspace,
    FileWorkspaceConfiguration,
    LocalFileWorkspace,
)
>>>>>>> 2d4e16d5
from autogpt.llm.api_manager import ApiManager
from autogpt.logs.config import configure_logging
from autogpt.models.command_registry import CommandRegistry
from pytest_mock import MockerFixture

pytest_plugins = [
    "tests.integration.agent_factory",
    "tests.integration.memory.utils",
    "tests.vcr",
]


@pytest.fixture()
def tmp_project_root(tmp_path: Path) -> Path:
    return tmp_path


@pytest.fixture()
def app_data_dir(tmp_project_root: Path) -> Path:
    dir = tmp_project_root / "data"
    dir.mkdir(parents=True, exist_ok=True)
    return dir


@pytest.fixture()
def agent_data_dir(app_data_dir: Path) -> Path:
    return app_data_dir / "agents/AutoGPT"


@pytest.fixture()
def workspace_root(agent_data_dir: Path) -> Path:
    return agent_data_dir / "workspace"


@pytest.fixture()
def workspace(workspace_root: Path) -> FileWorkspace:
    workspace = LocalFileWorkspace(FileWorkspaceConfiguration(root=workspace_root))
    workspace.initialize()
    return workspace


@pytest.fixture
def temp_plugins_config_file():
    """
    Create a plugins_config.yaml file in a temp directory
    so that it doesn't mess with existing ones.
    """
    config_directory = TemporaryDirectory()
    config_file = Path(config_directory.name) / "plugins_config.yaml"
    with open(config_file, "w+") as f:
        f.write(yaml.dump({}))

    yield config_file


@pytest.fixture()
def config(
    temp_plugins_config_file: Path,
    tmp_project_root: Path,
    app_data_dir: Path,
    mocker: MockerFixture,
):
    if not os.environ.get("OPENAI_API_KEY"):
        os.environ["OPENAI_API_KEY"] = "sk-dummy"
    config = ConfigBuilder.build_config_from_env(project_root=tmp_project_root)

    config.app_data_dir = app_data_dir

    config.plugins_dir = "tests/unit/data/test_plugins"
    config.plugins_config_file = temp_plugins_config_file

    config.logging.log_dir = Path(__file__).parent / "logs"
    config.logging.plain_console_output = True
    config.noninteractive_mode = True

    # avoid circular dependency
    from autogpt.plugins.plugins_config import PluginsConfig

    config.plugins_config = PluginsConfig.load_config(
        plugins_config_file=config.plugins_config_file,
        plugins_denylist=config.plugins_denylist,
        plugins_allowlist=config.plugins_allowlist,
    )
    yield config


@pytest.fixture(scope="session")
def setup_logger(config: Config):
    configure_logging(**config.logging.dict())


@pytest.fixture()
def api_manager() -> ApiManager:
    if ApiManager in ApiManager._instances:
        del ApiManager._instances[ApiManager]
    return ApiManager()


@pytest.fixture
def llm_provider(config: Config) -> OpenAIProvider:
    return _configure_openai_provider(config)


@pytest.fixture
def agent(
    agent_data_dir: Path, config: Config, llm_provider: BaseChatModelProvider
) -> Agent:
    ai_profile = AIProfile(
        ai_name="Base",
        ai_role="A base AI",
        ai_goals=[],
    )

    command_registry = CommandRegistry()

    agent_prompt_config = Agent.default_settings.prompt_config.copy(deep=True)
    agent_prompt_config.use_functions_api = config.openai_functions

    agent_settings = AgentSettings(
        name=Agent.default_settings.name,
        description=Agent.default_settings.description,
        agent_id=f"AutoGPT-test-agent-{str(uuid.uuid4())[:8]}",
        ai_profile=ai_profile,
        config=AgentConfiguration(
            fast_llm=config.fast_llm,
            smart_llm=config.smart_llm,
            allow_fs_access=not config.restrict_to_workspace,
            use_functions_api=config.openai_functions,
            plugins=config.plugins,
        ),
        prompt_config=agent_prompt_config,
        history=Agent.default_settings.history.copy(deep=True),
    )

    agent = Agent(
        settings=agent_settings,
        llm_provider=llm_provider,
        command_registry=command_registry,
        legacy_config=config,
    )
    agent.attach_fs(agent_data_dir)
    return agent<|MERGE_RESOLUTION|>--- conflicted
+++ resolved
@@ -7,12 +7,6 @@
 import yaml
 from autogpt.agents.agent import Agent, AgentConfiguration, AgentSettings
 from autogpt.app.main import _configure_openai_provider
-<<<<<<< HEAD
-from autogpt.config import AIConfig, Config, ConfigBuilder
-from autogpt.core.resource.model_providers import (BaseChatModelProvider,
-                                                   OpenAIProvider)
-from autogpt.file_workspace import FileWorkspace
-=======
 from autogpt.config import AIProfile, Config, ConfigBuilder
 from autogpt.core.resource.model_providers import ChatModelProvider, OpenAIProvider
 from autogpt.file_workspace.local import (
@@ -20,7 +14,6 @@
     FileWorkspaceConfiguration,
     LocalFileWorkspace,
 )
->>>>>>> 2d4e16d5
 from autogpt.llm.api_manager import ApiManager
 from autogpt.logs.config import configure_logging
 from autogpt.models.command_registry import CommandRegistry

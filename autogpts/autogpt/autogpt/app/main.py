"""
The application entry point. Can be invoked by a CLI or any other front end application.
"""

import enum
import logging
import math
import os
import re
import signal
import sys
from pathlib import Path
from types import FrameType
from typing import TYPE_CHECKING, Optional

from colorama import Fore, Style
from forge.sdk.db import AgentDB

from autogpt.file_storage import FileStorageBackendName, get_storage

if TYPE_CHECKING:
    from autogpt.agents.agent import Agent

from autogpt.agent_factory.configurators import configure_agent_with_state, create_agent
from autogpt.agent_factory.profile_generator import generate_agent_profile_for_task
from autogpt.agent_manager import AgentManager
from autogpt.agents import AgentThoughts, CommandArgs, CommandName
from autogpt.agents.utils.exceptions import AgentTerminated, InvalidAgentResponseError
from autogpt.config import (
    AIDirectives,
    AIProfile,
    Config,
    ConfigBuilder,
    assert_config_has_openai_api_key,
)
from autogpt.core.resource.model_providers.openai import OpenAIProvider
from autogpt.core.runner.client_lib.utils import coroutine
from autogpt.logs.config import configure_chat_plugins, configure_logging
from autogpt.logs.helpers import print_attribute, speak
from autogpt.plugins import scan_plugins
from scripts.install_plugin_deps import install_plugin_dependencies

from .configurator import apply_overrides_to_config
from .setup import apply_overrides_to_ai_settings, interactively_revise_ai_settings
from .spinner import Spinner
from .utils import (
    clean_input,
    get_legal_warning,
    markdown_to_ansi_style,
    print_git_branch_info,
    print_motd,
    print_python_version_info,
)


@coroutine
async def run_auto_gpt(
    continuous: bool = False,
    continuous_limit: Optional[int] = None,
    ai_settings: Optional[Path] = None,
    prompt_settings: Optional[Path] = None,
    skip_reprompt: bool = False,
    speak: bool = False,
    debug: bool = False,
    log_level: Optional[str] = None,
    log_format: Optional[str] = None,
    log_file_format: Optional[str] = None,
    gpt3only: bool = False,
    gpt4only: bool = False,
    browser_name: Optional[str] = None,
    allow_downloads: bool = False,
    skip_news: bool = False,
    workspace_directory: Optional[Path] = None,
    install_plugin_deps: bool = False,
    override_ai_name: Optional[str] = None,
    override_ai_role: Optional[str] = None,
    resources: Optional[list[str]] = None,
    constraints: Optional[list[str]] = None,
    best_practices: Optional[list[str]] = None,
    override_directives: bool = False,
):
    # Set up configuration
    config = ConfigBuilder.build_config_from_env()
    # Storage
    local = config.file_storage_backend == FileStorageBackendName.LOCAL
    restrict_to_root = not local or config.restrict_to_workspace
    file_storage = get_storage(
        config.file_storage_backend, root_path="data", restrict_to_root=restrict_to_root
    )
    file_storage.initialize()

    # TODO: fill in llm values here
    assert_config_has_openai_api_key(config)

    apply_overrides_to_config(
        config=config,
        continuous=continuous,
        continuous_limit=continuous_limit,
        ai_settings_file=ai_settings,
        prompt_settings_file=prompt_settings,
        skip_reprompt=skip_reprompt,
        speak=speak,
        debug=debug,
        log_level=log_level,
        log_format=log_format,
        log_file_format=log_file_format,
        gpt3only=gpt3only,
        gpt4only=gpt4only,
        browser_name=browser_name,
        allow_downloads=allow_downloads,
        skip_news=skip_news,
    )

    # Set up logging module
    configure_logging(
        **config.logging.dict(),
        tts_config=config.tts_config,
    )

    llm_provider = _configure_openai_provider(config)

    logger = logging.getLogger(__name__)

    if config.continuous_mode:
        for line in get_legal_warning().split("\n"):
            logger.warning(
                extra={
                    "title": "LEGAL:",
                    "title_color": Fore.RED,
                    "preserve_color": True,
                },
                msg=markdown_to_ansi_style(line),
            )

    if not config.skip_news:
        print_motd(config, logger)
        print_git_branch_info(logger)
        print_python_version_info(logger)
        print_attribute("Smart LLM", config.smart_llm)
        print_attribute("Fast LLM", config.fast_llm)
        print_attribute("Browser", config.selenium_web_browser)
        if config.continuous_mode:
            print_attribute("Continuous Mode", "ENABLED", title_color=Fore.YELLOW)
            if continuous_limit:
                print_attribute("Continuous Limit", config.continuous_limit)
        if config.tts_config.speak_mode:
            print_attribute("Speak Mode", "ENABLED")
        if ai_settings:
            print_attribute("Using AI Settings File", ai_settings)
        if prompt_settings:
            print_attribute("Using Prompt Settings File", prompt_settings)
        if config.allow_downloads:
            print_attribute("Native Downloading", "ENABLED")

    if install_plugin_deps:
        install_plugin_dependencies()

    config.plugins = scan_plugins(config)
    configure_chat_plugins(config)

    # Let user choose an existing agent to run
    agent_manager = AgentManager(file_storage)
    existing_agents = agent_manager.list_agents()
    load_existing_agent = ""
    if existing_agents:
        print(
            "Existing agents\n---------------\n"
            + "\n".join(f"{i} - {id}" for i, id in enumerate(existing_agents, 1))
        )
        load_existing_agent = await clean_input(
            config,
            "Enter the number or name of the agent to run,"
            " or hit enter to create a new one:",
        )
        if re.match(r"^\d+$", load_existing_agent):
            load_existing_agent = existing_agents[int(load_existing_agent) - 1]
        elif load_existing_agent and load_existing_agent not in existing_agents:
            logger.info(
                f"Unknown agent '{load_existing_agent}', "
                f"creating a new one instead.",
                extra={"color": Fore.YELLOW},
            )
            load_existing_agent = ""

    # Either load existing or set up new agent state
    agent = None
    agent_state = None

    ############################
    # Resume an Existing Agent #
    ############################
    if load_existing_agent:
<<<<<<< HEAD
        agent_state = None
=======
        agent_state = agent_manager.load_agent_state(load_existing_agent)
>>>>>>> 37904a0f
        while True:
            answer = await clean_input(config, "Resume? [Y/n]")
            if answer == "" or answer.lower() == "y":
                agent_state = agent_manager.retrieve_state(load_existing_agent)
                break
            elif answer.lower() == "n":
                break

    if agent_state:
        agent = configure_agent_with_state(
            state=agent_state,
            app_config=config,
            file_storage=file_storage,
            llm_provider=llm_provider,
        )
        apply_overrides_to_ai_settings(
            ai_profile=agent.state.ai_profile,
            directives=agent.state.directives,
            override_name=override_ai_name,
            override_role=override_ai_role,
            resources=resources,
            constraints=constraints,
            best_practices=best_practices,
            replace_directives=override_directives,
        )

        # If any of these are specified as arguments,
        #  assume the user doesn't want to revise them
        if not any(
            [
                override_ai_name,
                override_ai_role,
                resources,
                constraints,
                best_practices,
            ]
        ):
            ai_profile, ai_directives = await interactively_revise_ai_settings(
                ai_profile=agent.state.ai_profile,
                directives=agent.state.directives,
                app_config=config,
            )
        else:
            logger.info("AI config overrides specified through CLI; skipping revision")

    ######################
    # Set up a new Agent #
    ######################
    if not agent:
        task = await clean_input(
            config,
            "Enter the task that you want AutoGPT to execute,"
            " with as much detail as possible:",
        )
        base_ai_directives = AIDirectives.from_file(config.prompt_settings_file)

        ai_profile, task_oriented_ai_directives = await generate_agent_profile_for_task(
            task,
            app_config=config,
            llm_provider=llm_provider,
        )
        ai_directives = base_ai_directives + task_oriented_ai_directives
        apply_overrides_to_ai_settings(
            ai_profile=ai_profile,
            directives=ai_directives,
            override_name=override_ai_name,
            override_role=override_ai_role,
            resources=resources,
            constraints=constraints,
            best_practices=best_practices,
            replace_directives=override_directives,
        )

        # If any of these are specified as arguments,
        #  assume the user doesn't want to revise them
        if not any(
            [
                override_ai_name,
                override_ai_role,
                resources,
                constraints,
                best_practices,
            ]
        ):
            ai_profile, ai_directives = await interactively_revise_ai_settings(
                ai_profile=ai_profile,
                directives=ai_directives,
                app_config=config,
            )
        else:
            logger.info("AI config overrides specified through CLI; skipping revision")

        agent = create_agent(
            agent_id=agent_manager.generate_id(ai_profile.ai_name),
            task=task,
            ai_profile=ai_profile,
            directives=ai_directives,
            app_config=config,
            file_storage=file_storage,
            llm_provider=llm_provider,
        )

        if not agent.config.allow_fs_access:
            logger.info(
                f"{Fore.YELLOW}"
                "NOTE: All files/directories created by this agent can be found "
                f"inside its workspace at:{Fore.RESET} {agent.workspace.root}",
                extra={"preserve_color": True},
            )

    #################
    # Run the Agent #
    #################
    try:
        await run_interaction_loop(agent)
    except AgentTerminated:
        agent_id = agent.state.agent_id
        logger.info(f"Saving state of {agent_id}...")

        # Allow user to Save As other ID
        save_as_id = (
            await clean_input(
                config,
                f"Press enter to save as '{agent_id}',"
                " or enter a different ID to save to:",
            )
            or agent_id
        )
        if save_as_id and save_as_id != agent_id:
            agent.change_agent_id(save_as_id)
            # TODO: allow many-to-one relations of agents and workspaces

        await agent.save_state()


@coroutine
async def run_auto_gpt_server(
    prompt_settings: Optional[Path] = None,
    debug: bool = False,
    log_level: Optional[str] = None,
    log_format: Optional[str] = None,
    log_file_format: Optional[str] = None,
    gpt3only: bool = False,
    gpt4only: bool = False,
    browser_name: Optional[str] = None,
    allow_downloads: bool = False,
    install_plugin_deps: bool = False,
):
    from .agent_protocol_server import AgentProtocolServer

    config = ConfigBuilder.build_config_from_env()

    # Storage
    local = config.file_storage_backend == FileStorageBackendName.LOCAL
    restrict_to_root = not local or config.restrict_to_workspace
    file_storage = get_storage(
        config.file_storage_backend, root_path="data", restrict_to_root=restrict_to_root
    )
    file_storage.initialize()

    # TODO: fill in llm values here
    assert_config_has_openai_api_key(config)

    apply_overrides_to_config(
        config=config,
        prompt_settings_file=prompt_settings,
        debug=debug,
        log_level=log_level,
        log_format=log_format,
        log_file_format=log_file_format,
        gpt3only=gpt3only,
        gpt4only=gpt4only,
        browser_name=browser_name,
        allow_downloads=allow_downloads,
    )

    # Set up logging module
    configure_logging(
        **config.logging.dict(),
        tts_config=config.tts_config,
    )

    llm_provider = _configure_openai_provider(config)

    if install_plugin_deps:
        install_plugin_dependencies()

    config.plugins = scan_plugins(config)

    # Set up & start server
    database = AgentDB(
        database_string=os.getenv("AP_SERVER_DB_URL", "sqlite:///data/ap_server.db"),
        debug_enabled=debug,
    )
    port: int = int(os.getenv("AP_SERVER_PORT", default=8000))
    server = AgentProtocolServer(
        app_config=config,
        database=database,
        file_storage=file_storage,
        llm_provider=llm_provider,
    )
    await server.start(port=port)

    logging.getLogger().info(
        f"Total OpenAI session cost: "
        f"${round(sum(b.total_cost for b in server._task_budgets.values()), 2)}"
    )


def _configure_openai_provider(config: Config) -> OpenAIProvider:
    """Create a configured OpenAIProvider object.

    Args:
        config: The program's configuration.

    Returns:
        A configured OpenAIProvider object.
    """
    if config.openai_credentials is None:
        raise RuntimeError("OpenAI key is not configured")

    openai_settings = OpenAIProvider.default_settings.copy(deep=True)
    openai_settings.credentials = config.openai_credentials
    return OpenAIProvider(
        settings=openai_settings,
        logger=logging.getLogger("OpenAIProvider"),
    )


def _get_cycle_budget(continuous_mode: bool, continuous_limit: int) -> int | float:
    # Translate from the continuous_mode/continuous_limit config
    # to a cycle_budget (maximum number of cycles to run without checking in with the
    # user) and a count of cycles_remaining before we check in..
    if continuous_mode:
        cycle_budget = continuous_limit if continuous_limit else math.inf
    else:
        cycle_budget = 1

    return cycle_budget


class UserFeedback(str, enum.Enum):
    """Enum for user feedback."""

    AUTHORIZE = "GENERATE NEXT COMMAND JSON"
    EXIT = "EXIT"
    TEXT = "TEXT"


async def run_interaction_loop(
    agent: "Agent",
) -> None:
    """Run the main interaction loop for the agent.

    Args:
        agent: The agent to run the interaction loop for.

    Returns:
        None
    """
    # These contain both application config and agent config, so grab them here.
    legacy_config = agent.legacy_config
    ai_profile = agent.ai_profile
    logger = logging.getLogger(__name__)

    cycle_budget = cycles_remaining = _get_cycle_budget(
        legacy_config.continuous_mode, legacy_config.continuous_limit
    )
    spinner = Spinner(
        "Thinking...", plain_output=legacy_config.logging.plain_console_output
    )
    stop_reason = None

    def graceful_agent_interrupt(signum: int, frame: Optional[FrameType]) -> None:
        nonlocal cycle_budget, cycles_remaining, spinner, stop_reason
        if stop_reason:
            logger.error("Quitting immediately...")
            sys.exit()
        if cycles_remaining in [0, 1]:
            logger.warning("Interrupt signal received: shutting down gracefully.")
            logger.warning(
                "Press Ctrl+C again if you want to stop AutoGPT immediately."
            )
            stop_reason = AgentTerminated("Interrupt signal received")
        else:
            restart_spinner = spinner.running
            if spinner.running:
                spinner.stop()

            logger.error(
                "Interrupt signal received: stopping continuous command execution."
            )
            cycles_remaining = 1
            if restart_spinner:
                spinner.start()

    def handle_stop_signal() -> None:
        if stop_reason:
            raise stop_reason

    # Set up an interrupt signal for the agent.
    signal.signal(signal.SIGINT, graceful_agent_interrupt)

    #########################
    # Application Main Loop #
    #########################

    # Keep track of consecutive failures of the agent
    consecutive_failures = 0

    while cycles_remaining > 0:
        logger.debug(f"Cycle budget: {cycle_budget}; remaining: {cycles_remaining}")

        ########
        # Plan #
        ########
        handle_stop_signal()
        # Have the agent determine the next action to take.
        with spinner:
            try:
                (
                    command_name,
                    command_args,
                    assistant_reply_dict,
                ) = await agent.propose_action()
            except InvalidAgentResponseError as e:
                logger.warning(f"The agent's thoughts could not be parsed: {e}")
                consecutive_failures += 1
                if consecutive_failures >= 3:
                    logger.error(
                        "The agent failed to output valid thoughts"
                        f" {consecutive_failures} times in a row. Terminating..."
                    )
                    raise AgentTerminated(
                        "The agent failed to output valid thoughts"
                        f" {consecutive_failures} times in a row."
                    )
                continue

        consecutive_failures = 0

        ###############
        # Update User #
        ###############
        # Print the assistant's thoughts and the next command to the user.
        update_user(
            ai_profile,
            command_name,
            command_args,
            assistant_reply_dict,
            speak_mode=legacy_config.tts_config.speak_mode,
        )

        ##################
        # Get user input #
        ##################
        handle_stop_signal()
        if cycles_remaining == 1:  # Last cycle
            user_feedback, user_input, new_cycles_remaining = await get_user_feedback(
                legacy_config,
                ai_profile,
            )

            if user_feedback == UserFeedback.AUTHORIZE:
                if new_cycles_remaining is not None:
                    # Case 1: User is altering the cycle budget.
                    if cycle_budget > 1:
                        cycle_budget = new_cycles_remaining + 1
                    # Case 2: User is running iteratively and
                    #   has initiated a one-time continuous cycle
                    cycles_remaining = new_cycles_remaining + 1
                else:
                    # Case 1: Continuous iteration was interrupted -> resume
                    if cycle_budget > 1:
                        logger.info(
                            f"The cycle budget is {cycle_budget}.",
                            extra={
                                "title": "RESUMING CONTINUOUS EXECUTION",
                                "title_color": Fore.MAGENTA,
                            },
                        )
                    # Case 2: The agent used up its cycle budget -> reset
                    cycles_remaining = cycle_budget + 1
                logger.info(
                    "-=-=-=-=-=-=-= COMMAND AUTHORISED BY USER -=-=-=-=-=-=-=",
                    extra={"color": Fore.MAGENTA},
                )
            elif user_feedback == UserFeedback.EXIT:
                logger.warning("Exiting...")
                exit()
            else:  # user_feedback == UserFeedback.TEXT
                command_name = "human_feedback"
        else:
            user_input = ""
            # First log new-line so user can differentiate sections better in console
            print()
            if cycles_remaining != math.inf:
                # Print authorized commands left value
                print_attribute(
                    "AUTHORIZED_COMMANDS_LEFT", cycles_remaining, title_color=Fore.CYAN
                )

        ###################
        # Execute Command #
        ###################
        # Decrement the cycle counter first to reduce the likelihood of a SIGINT
        # happening during command execution, setting the cycles remaining to 1,
        # and then having the decrement set it to 0, exiting the application.
        if command_name != "human_feedback":
            cycles_remaining -= 1

        if not command_name:
            continue

        handle_stop_signal()

        if command_name:
            result = await agent.execute(command_name, command_args, user_input)

            if result.status == "success":
                logger.info(
                    result, extra={"title": "SYSTEM:", "title_color": Fore.YELLOW}
                )
            elif result.status == "error":
                logger.warning(
                    f"Command {command_name} returned an error: "
                    f"{result.error or result.reason}"
                )


def update_user(
    ai_profile: AIProfile,
    command_name: CommandName,
    command_args: CommandArgs,
    assistant_reply_dict: AgentThoughts,
    speak_mode: bool = False,
) -> None:
    """Prints the assistant's thoughts and the next command to the user.

    Args:
        config: The program's configuration.
        ai_profile: The AI's personality/profile
        command_name: The name of the command to execute.
        command_args: The arguments for the command.
        assistant_reply_dict: The assistant's reply.
    """
    logger = logging.getLogger(__name__)

    print_assistant_thoughts(
        ai_name=ai_profile.ai_name,
        assistant_reply_json_valid=assistant_reply_dict,
        speak_mode=speak_mode,
    )

    if speak_mode:
        speak(f"I want to execute {command_name}")

    # First log new-line so user can differentiate sections better in console
    print()
    logger.info(
        f"COMMAND = {Fore.CYAN}{remove_ansi_escape(command_name)}{Style.RESET_ALL}  "
        f"ARGUMENTS = {Fore.CYAN}{command_args}{Style.RESET_ALL}",
        extra={
            "title": "NEXT ACTION:",
            "title_color": Fore.CYAN,
            "preserve_color": True,
        },
    )


async def get_user_feedback(
    config: Config,
    ai_profile: AIProfile,
) -> tuple[UserFeedback, str, int | None]:
    """Gets the user's feedback on the assistant's reply.

    Args:
        config: The program's configuration.
        ai_profile: The AI's configuration.

    Returns:
        A tuple of the user's feedback, the user's input, and the number of
        cycles remaining if the user has initiated a continuous cycle.
    """
    logger = logging.getLogger(__name__)

    # ### GET USER AUTHORIZATION TO EXECUTE COMMAND ###
    # Get key press: Prompt the user to press enter to continue or escape
    # to exit
    logger.info(
        f"Enter '{config.authorise_key}' to authorise command, "
        f"'{config.authorise_key} -N' to run N continuous commands, "
        f"'{config.exit_key}' to exit program, or enter feedback for "
        f"{ai_profile.ai_name}..."
    )

    user_feedback = None
    user_input = ""
    new_cycles_remaining = None

    while user_feedback is None:
        # Get input from user
        if config.chat_messages_enabled:
            console_input = await clean_input(config, "Waiting for your response...")
        else:
            console_input = await clean_input(
                config, Fore.MAGENTA + "Input:" + Style.RESET_ALL
            )

        # Parse user input
        if console_input.lower().strip() == config.authorise_key:
            user_feedback = UserFeedback.AUTHORIZE
        elif console_input.lower().strip() == "":
            logger.warning("Invalid input format.")
        elif console_input.lower().startswith(f"{config.authorise_key} -"):
            try:
                user_feedback = UserFeedback.AUTHORIZE
                new_cycles_remaining = abs(int(console_input.split(" ")[1]))
            except ValueError:
                logger.warning(
                    f"Invalid input format. "
                    f"Please enter '{config.authorise_key} -N'"
                    " where N is the number of continuous tasks."
                )
        elif console_input.lower() in [config.exit_key, "exit"]:
            user_feedback = UserFeedback.EXIT
        else:
            user_feedback = UserFeedback.TEXT
            user_input = console_input

    return user_feedback, user_input, new_cycles_remaining


def print_assistant_thoughts(
    ai_name: str,
    assistant_reply_json_valid: dict,
    speak_mode: bool = False,
) -> None:
    logger = logging.getLogger(__name__)

    assistant_thoughts_reasoning = None
    assistant_thoughts_plan = None
    assistant_thoughts_speak = None
    assistant_thoughts_criticism = None

    assistant_thoughts = assistant_reply_json_valid.get("thoughts", {})
    assistant_thoughts_text = remove_ansi_escape(assistant_thoughts.get("text", ""))
    if assistant_thoughts:
        assistant_thoughts_reasoning = remove_ansi_escape(
            assistant_thoughts.get("reasoning", "")
        )
        assistant_thoughts_plan = remove_ansi_escape(assistant_thoughts.get("plan", ""))
        assistant_thoughts_criticism = remove_ansi_escape(
            assistant_thoughts.get("self_criticism", "")
        )
        assistant_thoughts_speak = remove_ansi_escape(
            assistant_thoughts.get("speak", "")
        )
    print_attribute(
        f"{ai_name.upper()} THOUGHTS", assistant_thoughts_text, title_color=Fore.YELLOW
    )
    print_attribute("REASONING", assistant_thoughts_reasoning, title_color=Fore.YELLOW)
    if assistant_thoughts_plan:
        print_attribute("PLAN", "", title_color=Fore.YELLOW)
        # If it's a list, join it into a string
        if isinstance(assistant_thoughts_plan, list):
            assistant_thoughts_plan = "\n".join(assistant_thoughts_plan)
        elif isinstance(assistant_thoughts_plan, dict):
            assistant_thoughts_plan = str(assistant_thoughts_plan)

        # Split the input_string using the newline character and dashes
        lines = assistant_thoughts_plan.split("\n")
        for line in lines:
            line = line.lstrip("- ")
            logger.info(line.strip(), extra={"title": "- ", "title_color": Fore.GREEN})
    print_attribute(
        "CRITICISM", f"{assistant_thoughts_criticism}", title_color=Fore.YELLOW
    )

    # Speak the assistant's thoughts
    if assistant_thoughts_speak:
        if speak_mode:
            speak(assistant_thoughts_speak)
        else:
            print_attribute("SPEAK", assistant_thoughts_speak, title_color=Fore.YELLOW)


def remove_ansi_escape(s: str) -> str:
    return s.replace("\x1B", "")<|MERGE_RESOLUTION|>--- conflicted
+++ resolved
@@ -190,15 +190,11 @@
     # Resume an Existing Agent #
     ############################
     if load_existing_agent:
-<<<<<<< HEAD
         agent_state = None
-=======
-        agent_state = agent_manager.load_agent_state(load_existing_agent)
->>>>>>> 37904a0f
         while True:
             answer = await clean_input(config, "Resume? [Y/n]")
             if answer == "" or answer.lower() == "y":
-                agent_state = agent_manager.retrieve_state(load_existing_agent)
+                agent_state = agent_manager.load_agent_state(load_existing_agent)
                 break
             elif answer.lower() == "n":
                 break

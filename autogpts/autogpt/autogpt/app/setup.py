--- conflicted
+++ resolved
@@ -2,41 +2,13 @@
 import logging
 from typing import Optional
 
-<<<<<<< HEAD
-from colorama import Fore, Style
-from jinja2 import Template
-
-from autogpt.app import utils
-from autogpt.config import Config
-from autogpt.config.ai_config import AIConfig
-from autogpt.core.resource.model_providers import ChatMessage, BaseChatModelProvider
-from autogpt.logs.helpers import user_friendly_output
-from autogpt.prompts.default_prompts import (
-    DEFAULT_SYSTEM_PROMPT_AICONFIG_AUTOMATIC,
-    DEFAULT_TASK_PROMPT_AICONFIG_AUTOMATIC,
-    DEFAULT_USER_DESIRE_PROMPT,
-)
-=======
 from autogpt.app.utils import clean_input
 from autogpt.config import AIDirectives, AIProfile, Config
 from autogpt.logs.helpers import print_attribute
->>>>>>> 1a30d001
 
 logger = logging.getLogger(__name__)
 
 
-<<<<<<< HEAD
-async def interactive_ai_config_setup(
-    config: Config,
-    llm_provider: BaseChatModelProvider,
-    ai_config_template: Optional[AIConfig] = None,
-) -> AIConfig:
-    """Prompt the user for input
-
-    Params:
-        config (Config): The Config object
-        ai_config_template (AIConfig): The AIConfig object to use as a template
-=======
 def apply_overrides_to_ai_settings(
     ai_profile: AIProfile,
     directives: AIDirectives,
@@ -79,7 +51,6 @@
         ai_profile (AIConfig): The current AI profile.
         ai_directives (AIDirectives): The current AI directives.
         app_config (Config): The application configuration.
->>>>>>> 1a30d001
 
     Returns:
         AIConfig: The revised AI settings.
@@ -152,61 +123,6 @@
                 )
                 or resource
             )
-<<<<<<< HEAD
-            api_budget = 0.0
-
-    return AIConfig(
-        ai_name=ai_name, ai_role=ai_role, ai_goals=ai_goals, api_budget=api_budget
-    )
-
-
-async def generate_aiconfig_automatic(
-    user_prompt: str,
-    config: Config,
-    llm_provider: BaseChatModelProvider,
-) -> AIConfig:
-    """Generates an AIConfig object from the given string.
-
-    Returns:
-    AIConfig: The AIConfig object tailored to the user's input
-    """
-
-    system_prompt = DEFAULT_SYSTEM_PROMPT_AICONFIG_AUTOMATIC
-    prompt_ai_config_automatic = Template(
-        DEFAULT_TASK_PROMPT_AICONFIG_AUTOMATIC
-    ).render(user_prompt=user_prompt)
-    # Call LLM with the string as user input
-    output = (
-        await llm_provider.create_chat_completion(
-            [
-                ChatMessage.system(system_prompt),
-                ChatMessage.user(prompt_ai_config_automatic),
-            ],
-            config.smart_llm,
-        )
-    ).response["content"]
-
-    # Debug LLM Output
-    logger.debug(f"AI Config Generator Raw Output: {output}")
-
-    # Parse the output
-    ai_name = re.search(r"Name(?:\s*):(?:\s*)(.*)", output, re.IGNORECASE).group(1)
-    ai_role = (
-        re.search(
-            r"Description(?:\s*):(?:\s*)(.*?)(?:(?:\n)|Goals)",
-            output,
-            re.IGNORECASE | re.DOTALL,
-        )
-        .group(1)
-        .strip()
-    )
-    ai_goals = re.findall(r"(?<=\n)-\s*(.*)", output)
-    api_budget = 0.0  # TODO: parse api budget using a regular expression
-
-    return AIConfig(
-        ai_name=ai_name, ai_role=ai_role, ai_goals=ai_goals, api_budget=api_budget
-    )
-=======
             if new_resource == "-":
                 directives.resources.remove(resource)
             elif new_resource:
@@ -271,5 +187,4 @@
         logger.info(f"- {resource}")
     print_attribute("Best practices:", "" if directives.best_practices else "(none)")
     for best_practice in directives.best_practices:
-        logger.info(f"- {best_practice}")
->>>>>>> 1a30d001
+        logger.info(f"- {best_practice}")
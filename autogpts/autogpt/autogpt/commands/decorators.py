import functools
import logging
import os
import re
from pathlib import Path
from typing import Callable, ParamSpec, TypeVar

from autogpt.agents.agent import Agent

P = ParamSpec("P")
T = TypeVar("T")

logger = logging.getLogger(__name__)


def sanitize_path_arg(
    arg_name: str, make_relative: bool = False
) -> Callable[[Callable[P, T]], Callable[P, T]]:
    """Sanitizes the specified path (str | Path) argument, resolving it to a Path"""

    def decorator(func: Callable) -> Callable:
        # Get position of path parameter, in case it is passed as a positional argument
        try:
            arg_index = list(func.__annotations__.keys()).index(arg_name)
        except ValueError:
            raise TypeError(
                f"Sanitized parameter '{arg_name}' absent or not annotated"
                f" on function '{func.__name__}'"
            )

<<<<<<< HEAD
=======
        # Get position of agent parameter, in case it is passed as a positional argument
        try:
            agent_arg_index = list(func.__annotations__.keys()).index("agent")
        except ValueError:
            raise TypeError(
                f"Parameter 'agent' absent or not annotated"
                f" on function '{func.__name__}'"
            )

>>>>>>> 5f9cc585
        @functools.wraps(func)
        def wrapper(*args, **kwargs):
            logger.debug(f"Sanitizing arg '{arg_name}' on function '{func.__name__}'")

            # Get Agent from the called function's arguments
            agent = _get_agent_from_args(*args, **kwargs)

            # Sanitize the specified path argument, if one is given
            given_path: str | Path | None = kwargs.get(
                arg_name, len(args) > arg_index and args[arg_index] or None
            )
            if given_path:
                if type(given_path) is str:
                    # Fix workspace path from output in docker environment
                    given_path = re.sub(r"^\/workspace", ".", given_path)

                if given_path in {"", "/", "."}:
                    sanitized_path = agent.workspace.root
                else:
                    sanitized_path = agent.workspace.get_path(given_path)

                # Make path relative if possible
                if make_relative and sanitized_path.is_relative_to(
                    agent.workspace.root
                ):
                    sanitized_path = sanitized_path.relative_to(agent.workspace.root)

                if arg_name in kwargs:
                    kwargs[arg_name] = sanitized_path
                else:
                    # args is an immutable tuple; must be converted to a list to update
                    arg_list = list(args)
                    arg_list[arg_index] = sanitized_path
                    args = tuple(arg_list)

            return func(*args, **kwargs)

        return wrapper

    return decorator


def run_in_workspace(func: Callable):
    @functools.wraps(func)
    def wrapper(*args, **kwargs):
        agent = _get_agent_from_args(*args, **kwargs)

        prev_dir = Path.cwd()
        if not prev_dir.is_relative_to(str(agent.config.workspace_path)):
            os.chdir(str(agent.config.workspace_path))
        try:
            return func(*args, **kwargs)
        finally:
            os.chdir(str(prev_dir))

    return wrapper


def _get_agent_from_args(*args, **kwargs) -> Agent:
    agent = kwargs.get("agent", None)

    if agent is None:
        for arg in args:
            if isinstance(arg, Agent):
                return arg

    if not isinstance(agent, Agent):
        raise RuntimeError("Could not get Agent from decorated command's args")
    return agent<|MERGE_RESOLUTION|>--- conflicted
+++ resolved
@@ -28,18 +28,6 @@
                 f" on function '{func.__name__}'"
             )
 
-<<<<<<< HEAD
-=======
-        # Get position of agent parameter, in case it is passed as a positional argument
-        try:
-            agent_arg_index = list(func.__annotations__.keys()).index("agent")
-        except ValueError:
-            raise TypeError(
-                f"Parameter 'agent' absent or not annotated"
-                f" on function '{func.__name__}'"
-            )
-
->>>>>>> 5f9cc585
         @functools.wraps(func)
         def wrapper(*args, **kwargs):
             logger.debug(f"Sanitizing arg '{arg_name}' on function '{func.__name__}'")
@@ -88,8 +76,8 @@
         agent = _get_agent_from_args(*args, **kwargs)
 
         prev_dir = Path.cwd()
-        if not prev_dir.is_relative_to(str(agent.config.workspace_path)):
-            os.chdir(str(agent.config.workspace_path))
+        if not prev_dir.is_relative_to(str(agent.workspace.root)):
+            os.chdir(str(agent.workspace.root))
         try:
             return func(*args, **kwargs)
         finally:

from __future__ import annotations

import inspect
import logging
from datetime import datetime
from typing import TYPE_CHECKING, Optional

import sentry_sdk
from pydantic import Field

from autogpt.commands.execute_code import CodeExecutorComponent
from autogpt.commands.git_operations import GitOperationsComponent
from autogpt.commands.image_gen import ImageGeneratorComponent
from autogpt.commands.system import SystemComponent
from autogpt.commands.user_interaction import UserInteractionComponent
from autogpt.commands.web_search import WebSearchComponent
from autogpt.commands.web_selenium import WebSeleniumComponent
from autogpt.components.event_history import EventHistoryComponent
from autogpt.core.configuration import Configurable
from autogpt.core.prompting import ChatPrompt
from autogpt.core.resource.model_providers import (
    AssistantChatMessage,
    AssistantFunctionCall,
    ChatMessage,
    ChatModelProvider,
    ChatModelResponse,
)
from autogpt.core.runner.client_lib.logging.helpers import dump_prompt
from autogpt.file_storage.base import FileStorage
from autogpt.llm.providers.openai import get_openai_command_specs
from autogpt.logs.log_cycle import (
    CURRENT_CONTEXT_FILE_NAME,
    NEXT_ACTION_FILE_NAME,
    USER_INPUT_FILE_NAME,
    LogCycleHandler,
)
from autogpt.models.action_history import (
    ActionErrorResult,
    ActionInterruptedByHuman,
    ActionResult,
    ActionSuccessResult,
    EpisodicActionHistory,
)
from autogpt.models.command import Command, CommandOutput
from autogpt.utils.exceptions import (
    AgentException,
    AgentTerminated,
    CommandExecutionError,
    InvalidArgumentError,
    UnknownCommandError,
)

from .base import BaseAgent, BaseAgentConfiguration, BaseAgentSettings
from .features.agent_file_manager import FileManagerComponent
from .features.context import ContextComponent
from .features.watchdog import WatchdogComponent
from .prompt_strategies.one_shot import (
    OneShotAgentActionProposal,
    OneShotAgentPromptStrategy,
)
from .protocols import (
    AfterExecute,
    AfterParse,
    CommandProvider,
    DirectiveProvider,
    MessageProvider,
)

if TYPE_CHECKING:
    from autogpt.config import Config

logger = logging.getLogger(__name__)


class AgentConfiguration(BaseAgentConfiguration):
    pass


class AgentSettings(BaseAgentSettings):
    config: AgentConfiguration = Field(default_factory=AgentConfiguration)

    history: EpisodicActionHistory[OneShotAgentActionProposal] = Field(
        default_factory=EpisodicActionHistory[OneShotAgentActionProposal]
    )
    """(STATE) The action history of the agent."""


class Agent(BaseAgent, Configurable[AgentSettings]):
    default_settings: AgentSettings = AgentSettings(
        name="Agent",
        description=__doc__ if __doc__ else "",
    )

    def __init__(
        self,
        settings: AgentSettings,
        llm_provider: ChatModelProvider,
        file_storage: FileStorage,
        legacy_config: Config,
    ):
        super().__init__(settings)

        self.llm_provider = llm_provider
        self.ai_profile = settings.ai_profile
        self.directives = settings.directives
        prompt_config = OneShotAgentPromptStrategy.default_configuration.copy(deep=True)
        prompt_config.use_functions_api = settings.config.use_functions_api
        self.prompt_strategy = OneShotAgentPromptStrategy(prompt_config, logger)
        self.commands: list[Command] = []

        # Components
        self.system = SystemComponent(legacy_config, settings.ai_profile)
        self.history = EventHistoryComponent(
            settings.history,
            self.send_token_limit,
            lambda x: self.llm_provider.count_tokens(x, self.llm.name),
            legacy_config,
            llm_provider,
        )
        self.user_interaction = UserInteractionComponent(legacy_config)
        self.file_manager = FileManagerComponent(settings, file_storage)
        self.code_executor = CodeExecutorComponent(
            self.file_manager.workspace,
            settings,
            legacy_config,
        )
        self.git_ops = GitOperationsComponent(legacy_config)
        self.image_gen = ImageGeneratorComponent(
            self.file_manager.workspace, legacy_config
        )
        self.web_search = WebSearchComponent(legacy_config)
        self.web_selenium = WebSeleniumComponent(legacy_config, llm_provider, self.llm)
        self.context = ContextComponent(self.file_manager.workspace)
        self.watchdog = WatchdogComponent(settings.config, settings.history)

        self.created_at = datetime.now().strftime("%Y%m%d_%H%M%S")
        """Timestamp the agent was created; only used for structured debug logging."""

        self.log_cycle_handler = LogCycleHandler()
        """LogCycleHandler for structured debug logging."""

        self.event_history = settings.history
        self.legacy_config = legacy_config

    async def propose_action(self) -> OneShotAgentActionProposal:
        """Proposes the next action to execute, based on the task and current state.

        Returns:
            The command name and arguments, if any, and the agent's thoughts.
        """
        self.reset_trace()

        # Get directives
        resources = await self.run_pipeline(DirectiveProvider.get_resources)
        constraints = await self.run_pipeline(DirectiveProvider.get_constraints)
        best_practices = await self.run_pipeline(DirectiveProvider.get_best_practices)

        directives = self.state.directives.copy(deep=True)
        directives.resources += resources
        directives.constraints += constraints
        directives.best_practices += best_practices

        # Get commands
        self.commands = await self.run_pipeline(CommandProvider.get_commands)
        self._remove_disabled_commands()

        # Get messages
        messages = await self.run_pipeline(MessageProvider.get_messages)

        prompt: ChatPrompt = self.prompt_strategy.build_prompt(
            messages=messages,
            task=self.state.task,
            ai_profile=self.state.ai_profile,
            ai_directives=directives,
            commands=get_openai_command_specs(self.commands),
            include_os_info=self.legacy_config.execute_local_commands,
        )

        self.log_cycle_handler.log_count_within_cycle = 0
        self.log_cycle_handler.log_cycle(
            self.state.ai_profile.ai_name,
            self.created_at,
            self.config.cycle_count,
            prompt.raw(),
            CURRENT_CONTEXT_FILE_NAME,
        )

        logger.debug(f"Executing prompt:\n{dump_prompt(prompt)}")
        output = await self.complete_and_parse(prompt)
        self.config.cycle_count += 1

        return output

    async def complete_and_parse(
        self, prompt: ChatPrompt, exception: Optional[Exception] = None
    ) -> OneShotAgentActionProposal:
        if exception:
            prompt.messages.append(ChatMessage.system(f"Error: {exception}"))

        response: ChatModelResponse[
            OneShotAgentActionProposal
        ] = await self.llm_provider.create_chat_completion(
            prompt.messages,
            model_name=self.llm.name,
            completion_parser=self.prompt_strategy.parse_response_content,
            functions=(
                get_openai_command_specs(self.commands)
                if self.config.use_functions_api
                else []
            ),
        )
        result = response.parsed_result

        self.log_cycle_handler.log_cycle(
            self.state.ai_profile.ai_name,
            self.created_at,
            self.config.cycle_count,
            result.thoughts.dict(),
            NEXT_ACTION_FILE_NAME,
        )

        await self.run_pipeline(AfterParse.after_parse, result)

        return result

<<<<<<< HEAD
=======
    def parse_and_validate_response(
        self, llm_response: AssistantChatMessage
    ) -> OneShotAgentActionProposal:
        parsed_response = self.prompt_strategy.parse_response_content(llm_response)

        # Validate command arguments
        command_name = parsed_response.use_tool.name
        command = self._get_command(command_name)
        if arg_errors := command.validate_args(parsed_response.use_tool.arguments)[1]:
            fmt_errors = [
                f"{'.'.join(str(p) for p in f.path)}: {f.message}"
                if f.path
                else f.message
                for f in arg_errors
            ]
            raise InvalidArgumentError(
                f"The set of arguments supplied for {command_name} is invalid:\n"
                + "\n".join(fmt_errors)
            )

        return parsed_response

>>>>>>> ada2e198
    async def execute(
        self,
        proposal: OneShotAgentActionProposal,
        user_feedback: str = "",
    ) -> ActionResult:
        tool = proposal.use_tool

        # Get commands
        self.commands = await self.run_pipeline(CommandProvider.get_commands)
        self._remove_disabled_commands()

        try:
            return_value = await self._execute_tool(tool)

            result = ActionSuccessResult(outputs=return_value)
        except AgentTerminated:
            raise
        except AgentException as e:
            result = ActionErrorResult.from_exception(e)
            logger.warning(f"{tool} raised an error: {e}")
            sentry_sdk.capture_exception(e)

        result_tlength = self.llm_provider.count_tokens(str(result), self.llm.name)
        if result_tlength > self.send_token_limit // 3:
            result = ActionErrorResult(
                reason=f"Command {tool.name} returned too much output. "
                "Do not execute this command again with the same arguments."
            )

        await self.run_pipeline(AfterExecute.after_execute, result)

        logger.debug("\n".join(self.trace))

        return result

    async def do_not_execute(
        self, denied_proposal: OneShotAgentActionProposal, user_feedback: str
    ) -> ActionResult:
        result = ActionInterruptedByHuman(feedback=user_feedback)
        self.log_cycle_handler.log_cycle(
            self.state.ai_profile.ai_name,
            self.created_at,
            self.config.cycle_count,
            user_feedback,
            USER_INPUT_FILE_NAME,
        )

        await self.run_pipeline(AfterExecute.after_execute, result)

        logger.debug("\n".join(self.trace))

        return result

    async def _execute_tool(self, tool_call: AssistantFunctionCall) -> CommandOutput:
        """Execute the command and return the result

        Args:
            tool_call (AssistantFunctionCall): The tool call to execute

        Returns:
            str: The execution result
        """
        # Execute a native command with the same name or alias, if it exists
        command = self._get_command(tool_call.name)
        try:
            result = command(**tool_call.arguments)
            if inspect.isawaitable(result):
                return await result
            return result
        except AgentException:
            raise
        except Exception as e:
            raise CommandExecutionError(str(e))

    def _get_command(self, command_name: str) -> Command:
        for command in reversed(self.commands):
            if command_name in command.names:
                return command

        raise UnknownCommandError(
            f"Cannot execute command '{command_name}': unknown command."
        )

    def _remove_disabled_commands(self) -> None:
        self.commands = [
            command
            for command in self.commands
            if not any(
                name in self.legacy_config.disabled_commands for name in command.names
            )
        ]

    def find_obscured_commands(self) -> list[Command]:
        seen_names = set()
        obscured_commands = []
        for command in reversed(self.commands):
            # If all of the command's names have been seen, it's obscured
            if seen_names.issuperset(command.names):
                obscured_commands.append(command)
            else:
                seen_names.update(command.names)
        return list(reversed(obscured_commands))<|MERGE_RESOLUTION|>--- conflicted
+++ resolved
@@ -223,31 +223,6 @@
 
         return result
 
-<<<<<<< HEAD
-=======
-    def parse_and_validate_response(
-        self, llm_response: AssistantChatMessage
-    ) -> OneShotAgentActionProposal:
-        parsed_response = self.prompt_strategy.parse_response_content(llm_response)
-
-        # Validate command arguments
-        command_name = parsed_response.use_tool.name
-        command = self._get_command(command_name)
-        if arg_errors := command.validate_args(parsed_response.use_tool.arguments)[1]:
-            fmt_errors = [
-                f"{'.'.join(str(p) for p in f.path)}: {f.message}"
-                if f.path
-                else f.message
-                for f in arg_errors
-            ]
-            raise InvalidArgumentError(
-                f"The set of arguments supplied for {command_name} is invalid:\n"
-                + "\n".join(fmt_errors)
-            )
-
-        return parsed_response
-
->>>>>>> ada2e198
     async def execute(
         self,
         proposal: OneShotAgentActionProposal,

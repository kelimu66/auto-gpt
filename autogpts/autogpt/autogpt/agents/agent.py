--- conflicted
+++ resolved
@@ -26,7 +26,7 @@
     EventHistoryComponent,
 )
 from forge.components.code_executor.code_executor import CodeExecutorComponent
-from forge.components.context.context import ContextComponent
+from forge.components.context.context import AgentContext, ContextComponent
 from forge.components.file_manager import FileManagerComponent
 from forge.components.git_operations import GitOperationsComponent
 from forge.components.image_gen import ImageGeneratorComponent
@@ -52,18 +52,6 @@
 )
 from pydantic import Field
 
-<<<<<<< HEAD
-from autogpt.agents.prompt_strategies.one_shot import (
-=======
-from .base import BaseAgent, BaseAgentConfiguration, BaseAgentSettings
-from .features.agent_file_manager import FileManagerComponent
-from .features.context import AgentContext, ContextComponent
-from .features.watchdog import WatchdogComponent
-from .prompt_strategies.one_shot import (
->>>>>>> c562b3b6
-    OneShotAgentActionProposal,
-    OneShotAgentPromptStrategy,
-)
 from autogpt.app.log_cycle import (
     CURRENT_CONTEXT_FILE_NAME,
     NEXT_ACTION_FILE_NAME,
@@ -71,6 +59,11 @@
     LogCycleHandler,
 )
 from autogpt.core.runner.client_lib.logging.helpers import dump_prompt
+
+from .prompt_strategies.one_shot import (
+    OneShotAgentActionProposal,
+    OneShotAgentPromptStrategy,
+)
 
 if TYPE_CHECKING:
     from forge.config.config import Config

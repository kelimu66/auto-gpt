from __future__ import annotations

import functools
import inspect
from typing import TYPE_CHECKING, Any, Callable, Literal, Optional, ParamSpec, TypeVar

if TYPE_CHECKING:
    from autogpt.agents.base import BaseAgent
    from autogpt.config import Config

from autogpt.agents.agent import Agent
from autogpt.agents.base import CommandArgs
from autogpt.core.utils.json_schema import JSONSchema
from autogpt.models.command import (
    Command,
    CommandOutput,
    CommandParameter,
    ValidityResult,
)

# Unique identifier for AutoGPT commands
AUTO_GPT_COMMAND_IDENTIFIER = "auto_gpt_command"

P = ParamSpec("P")
CO = TypeVar("CO", bound=CommandOutput)


def command(
    name: str,
    description: str,
    parameters: dict[str, JSONSchema],
    enabled: Literal[True] | Callable[[Config], bool] = True,
    disabled_reason: Optional[str] = None,
    aliases: list[str] = [],
<<<<<<< HEAD
    available: Literal[True] | Callable[[BaseAgent], bool] = True,
    is_valid: Callable[
        [Agent, CommandArgs], ValidityResult
    ] = lambda a, c: ValidityResult(True),
=======
    available: bool | Callable[[BaseAgent], bool] = True,
>>>>>>> bca50310
) -> Callable[[Callable[P, CO]], Callable[P, CO]]:
    """
    The command decorator is used to create Command objects from ordinary functions.
    """

    def decorator(func: Callable[P, CO]) -> Callable[P, CO]:
        typed_parameters = [
            CommandParameter(
                name=param_name,
                spec=spec,
            )
            for param_name, spec in parameters.items()
        ]
        cmd = Command(
            name=name,
            description=description,
            method=func,
            parameters=typed_parameters,
            enabled=enabled,
            disabled_reason=disabled_reason,
            aliases=aliases,
            available=available,
            is_valid=is_valid,
        )

        if inspect.iscoroutinefunction(func):

            @functools.wraps(func)
            async def wrapper(*args: P.args, **kwargs: P.kwargs) -> Any:
                return await func(*args, **kwargs)

        else:

            @functools.wraps(func)
            def wrapper(*args: P.args, **kwargs: P.kwargs) -> Any:
                return func(*args, **kwargs)

        setattr(wrapper, "command", cmd)
        setattr(wrapper, AUTO_GPT_COMMAND_IDENTIFIER, True)

        return wrapper

    return decorator<|MERGE_RESOLUTION|>--- conflicted
+++ resolved
@@ -32,14 +32,10 @@
     enabled: Literal[True] | Callable[[Config], bool] = True,
     disabled_reason: Optional[str] = None,
     aliases: list[str] = [],
-<<<<<<< HEAD
-    available: Literal[True] | Callable[[BaseAgent], bool] = True,
+    available: bool | Callable[[BaseAgent], bool] = True,
     is_valid: Callable[
         [Agent, CommandArgs], ValidityResult
     ] = lambda a, c: ValidityResult(True),
-=======
-    available: bool | Callable[[BaseAgent], bool] = True,
->>>>>>> bca50310
 ) -> Callable[[Callable[P, CO]], Callable[P, CO]]:
     """
     The command decorator is used to create Command objects from ordinary functions.

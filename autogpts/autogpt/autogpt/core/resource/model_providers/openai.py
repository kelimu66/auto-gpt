import enum
import functools
import logging
import math
import os
import time
import yaml
from pathlib import Path
from typing import Callable, Optional, ParamSpec, TypeVar

import openai
import tiktoken
from pydantic import SecretStr

from autogpt.core.configuration import Configurable, UserConfigurable
from autogpt.core.resource.model_providers.schema import (
<<<<<<< HEAD
    AssistantChatMessageDict, AssistantToolCallDict, ChatMessage,
    BaseChatModelInfo, ChatModelProvider, ChatModelResponse,
    CompletionModelFunction, Embedding, EmbeddingModelInfo,
    EmbeddingModelProvider, EmbeddingModelResponse, ModelProviderBudget,
    ModelProviderCredentials, ModelProviderName, ModelProviderService,
    ModelProviderSettings, ModelProviderUsage, ModelTokenizer)
=======
    AssistantChatMessageDict,
    AssistantToolCallDict,
    ChatMessage,
    ChatModelInfo,
    ChatModelProvider,
    ChatModelResponse,
    CompletionModelFunction,
    Embedding,
    EmbeddingModelInfo,
    EmbeddingModelProvider,
    EmbeddingModelResponse,
    ModelProviderBudget,
    ModelProviderConfiguration,
    ModelProviderCredentials,
    ModelProviderName,
    ModelProviderService,
    ModelProviderSettings,
    ModelProviderUsage,
    ModelTokenizer,
)
>>>>>>> 2d4e16d5
from autogpt.core.utils.json_schema import JSONSchema


from openai.error import APIError, RateLimitError

_T = TypeVar("_T")
_P = ParamSpec("_P")

OpenAIEmbeddingParser = Callable[[Embedding], Embedding]
OpenAIChatParser = Callable[[str], dict]


class OpenAIModelName(str, enum.Enum):
    ADA = "text-embedding-ada-002"

    GPT3_v1 = "gpt-3.5-turbo-0301"
    GPT3_v2 = "gpt-3.5-turbo-0613"
    GPT3_v2_16k = "gpt-3.5-turbo-16k-0613"
    GPT3_v3 = "gpt-3.5-turbo-1106"
    GPT3_ROLLING = "gpt-3.5-turbo"
    GPT3_ROLLING_16k = "gpt-3.5-turbo-16k"
    GPT3 = GPT3_ROLLING
    GPT3_16k = GPT3_ROLLING_16k

    GPT4_v1 = "gpt-4-0314"
    GPT4_v1_32k = "gpt-4-32k-0314"
    GPT4_v2 = "gpt-4-0613"
    GPT4_v2_32k = "gpt-4-32k-0613"
    GPT4_v3 = "gpt-4-1106-preview"
    GPT4_ROLLING = "gpt-4"
    GPT4_ROLLING_32k = "gpt-4-32k"
    GPT4_VISION = "gpt-4-vision-preview"
    GPT4 = GPT4_ROLLING
    GPT4_32k = GPT4_ROLLING_32k


OPEN_AI_EMBEDDING_MODELS = {
    OpenAIModelName.ADA: EmbeddingModelInfo(
        name=OpenAIModelName.ADA,
        service=ModelProviderService.EMBEDDING,
        provider_name=ModelProviderName.OPENAI,
        prompt_token_cost=0.0001 / 1000,
        max_tokens=8191,
        embedding_dimensions=1536,
    ),
}


OPEN_AI_CHAT_MODELS = {
    info.name: info
    for info in [
        ChatModelInfo(
            name=OpenAIModelName.GPT3,
            service=ModelProviderService.CHAT,
            provider_name=ModelProviderName.OPENAI,
            prompt_token_cost=0.0015 / 1000,
            completion_token_cost=0.002 / 1000,
            max_tokens=4096,
            has_function_call_api=True,
        ),
        ChatModelInfo(
            name=OpenAIModelName.GPT3_16k,
            service=ModelProviderService.CHAT,
            provider_name=ModelProviderName.OPENAI,
            prompt_token_cost=0.003 / 1000,
            completion_token_cost=0.004 / 1000,
            max_tokens=16384,
            has_function_call_api=True,
        ),
        ChatModelInfo(
            name=OpenAIModelName.GPT3_v3,
            service=ModelProviderService.CHAT,
            provider_name=ModelProviderName.OPENAI,
            prompt_token_cost=0.001 / 1000,
            completion_token_cost=0.002 / 1000,
            max_tokens=16384,
            has_function_call_api=True,
        ),
        ChatModelInfo(
            name=OpenAIModelName.GPT4,
            service=ModelProviderService.CHAT,
            provider_name=ModelProviderName.OPENAI,
            prompt_token_cost=0.03 / 1000,
            completion_token_cost=0.06 / 1000,
            max_tokens=8191,
            has_function_call_api=True,
        ),
        ChatModelInfo(
            name=OpenAIModelName.GPT4_32k,
            service=ModelProviderService.CHAT,
            provider_name=ModelProviderName.OPENAI,
            prompt_token_cost=0.06 / 1000,
            completion_token_cost=0.12 / 1000,
            max_tokens=32768,
            has_function_call_api=True,
        ),
        ChatModelInfo(
            name=OpenAIModelName.GPT4_v3,
            service=ModelProviderService.CHAT,
            provider_name=ModelProviderName.OPENAI,
            prompt_token_cost=0.01 / 1000,
            completion_token_cost=0.03 / 1000,
            max_tokens=128000,
            has_function_call_api=True,
        ),
    ]
}
# Copy entries for models with equivalent specs
chat_model_mapping = {
    OpenAIModelName.GPT3: [OpenAIModelName.GPT3_v1, OpenAIModelName.GPT3_v2],
    OpenAIModelName.GPT3_16k: [OpenAIModelName.GPT3_v2_16k],
    OpenAIModelName.GPT4: [OpenAIModelName.GPT4_v1, OpenAIModelName.GPT4_v2],
    OpenAIModelName.GPT4_32k: [
        OpenAIModelName.GPT4_v1_32k,
        OpenAIModelName.GPT4_v2_32k,
    ],
}
for base, copies in chat_model_mapping.items():
    for copy in copies:
        copy_info = ChatModelInfo(**OPEN_AI_CHAT_MODELS[base].__dict__)
        copy_info.name = copy
        OPEN_AI_CHAT_MODELS[copy] = copy_info
        if copy.endswith(("-0301", "-0314")):
            copy_info.has_function_call_api = False


OPEN_AI_MODELS = {
    **OPEN_AI_CHAT_MODELS,
    **OPEN_AI_EMBEDDING_MODELS,
}


class OpenAIConfiguration(ModelProviderConfiguration):
    pass


class OpenAICredentials(ModelProviderCredentials):
    """Credentials for OpenAI."""

    api_key: SecretStr = UserConfigurable(from_env="OPENAI_API_KEY")
    api_base: Optional[SecretStr] = UserConfigurable(
        default=None, from_env="OPENAI_API_BASE_URL"
    )
    organization: Optional[SecretStr] = UserConfigurable(from_env="OPENAI_ORGANIZATION")

    api_type: str = UserConfigurable(
        default="",
        from_env=lambda: (
            "azure"
            if os.getenv("USE_AZURE") == "True"
            else os.getenv("OPENAI_API_TYPE")
        ),
    )
    api_version: str = UserConfigurable("", from_env="OPENAI_API_VERSION")
    azure_model_to_deploy_id_map: Optional[dict[str, str]] = None

    def get_api_access_kwargs(self, model: str = "") -> dict[str, str]:
        credentials = {k: v for k, v in self.unmasked().items() if type(v) is str}
        if self.api_type == "azure" and model:
            azure_credentials = self._get_azure_access_kwargs(model)
            credentials.update(azure_credentials)
        return credentials

    def load_azure_config(self, config_file: Path) -> None:
        with open(config_file) as file:
            config_params = yaml.load(file, Loader=yaml.FullLoader) or {}

        try:
            assert (
                azure_api_base := config_params.get("azure_api_base", "")
            ) != "", "Azure API base URL not set"
            assert config_params.get(
                "azure_model_map", {}
            ), "Azure model->deployment_id map is empty"
        except AssertionError as e:
            raise ValueError(*e.args)

        self.api_base = SecretStr(azure_api_base)
        self.api_type = config_params.get("azure_api_type", "azure")
        self.api_version = config_params.get("azure_api_version", "")
        self.azure_model_to_deploy_id_map = config_params.get("azure_model_map")

    def _get_azure_access_kwargs(self, model: str) -> dict[str, str]:
        """Get the kwargs for the Azure API."""

        if not self.azure_model_to_deploy_id_map:
            raise ValueError("Azure model deployment map not configured")

        if model not in self.azure_model_to_deploy_id_map:
            raise ValueError(f"No Azure deployment ID configured for model '{model}'")
        deployment_id = self.azure_model_to_deploy_id_map[model]

        if model in OPEN_AI_EMBEDDING_MODELS:
            return {"engine": deployment_id}
        else:
            return {"deployment_id": deployment_id}


class OpenAIModelProviderBudget(ModelProviderBudget):
    graceful_shutdown_threshold: float = UserConfigurable()
    warning_threshold: float = UserConfigurable()


class OpenAISettings(ModelProviderSettings):
    configuration: OpenAIConfiguration
    credentials: Optional[OpenAICredentials]
    budget: OpenAIModelProviderBudget


class OpenAIProvider(
    Configurable[OpenAISettings], ChatModelProvider, EmbeddingModelProvider
):
    default_settings = OpenAISettings(
        name="openai_provider",
        description="Provides access to OpenAI's API.",
        configuration=OpenAIConfiguration(
            retries_per_request=10,
        ),
        credentials=None,
        budget=OpenAIModelProviderBudget(
            total_budget=math.inf,
            total_cost=0.0,
            remaining_budget=math.inf,
            usage=ModelProviderUsage(
                prompt_tokens=0,
                completion_tokens=0,
                total_tokens=0,
            ),
            graceful_shutdown_threshold=0.005,
            warning_threshold=0.01,
        ),
    )

    _configuration: OpenAIConfiguration

    def __init__(
        self,
        settings: OpenAISettings,
        logger: logging.Logger,
    ):
        assert settings.credentials, "Cannot create OpenAIProvider without credentials"
        self._configuration = settings.configuration
        self._credentials = settings.credentials
        self._budget = settings.budget

        self._logger = logger

        retry_handler = _OpenAIRetryHandler(
            logger=self._logger,
            num_retries=self._configuration.retries_per_request,
        )

        self._create_chat_completion = retry_handler(_create_chat_completion)
        self._create_embedding = retry_handler(_create_embedding)

    def get_token_limit(self, model_name: str) -> int:
        """Get the token limit for a given model."""
        return OPEN_AI_MODELS[model_name].max_tokens

    def get_remaining_budget(self) -> float:
        """Get the remaining budget."""
        return self._budget.remaining_budget

    @classmethod
    def get_tokenizer(cls, model_name: OpenAIModelName) -> ModelTokenizer:
        return tiktoken.encoding_for_model(model_name)

    @classmethod
    def count_tokens(cls, text: str, model_name: OpenAIModelName) -> int:
        encoding = cls.get_tokenizer(model_name)
        return len(encoding.encode(text))

    @classmethod
    def count_message_tokens(
        cls,
        messages: ChatMessage | list[ChatMessage],
        model_name: OpenAIModelName,
    ) -> int:
        if isinstance(messages, ChatMessage):
            messages = [messages]

        if model_name.startswith("gpt-3.5-turbo"):
            tokens_per_message = (
                4  # every message follows <|start|>{role/name}\n{content}<|end|>\n
            )
            tokens_per_name = -1  # if there's a name, the role is omitted
            encoding_model = "gpt-3.5-turbo"
        elif model_name.startswith("gpt-4"):
            tokens_per_message = 3
            tokens_per_name = 1
            encoding_model = "gpt-4"
        else:
            raise NotImplementedError(
                f"count_message_tokens() is not implemented for model {model_name}.\n"
                " See https://github.com/openai/openai-python/blob/main/chatml.md for"
                " information on how messages are converted to tokens."
            )
        try:
            encoding = tiktoken.encoding_for_model(encoding_model)
        except KeyError:
            cls._logger.warning(
                f"Model {model_name} not found. Defaulting to cl100k_base encoding."
            )
            encoding = tiktoken.get_encoding("cl100k_base")

        num_tokens = 0
        for message in messages:
            num_tokens += tokens_per_message
            for key, value in message.dict().items():
                num_tokens += len(encoding.encode(value))
                if key == "name":
                    num_tokens += tokens_per_name
        num_tokens += 3  # every reply is primed with <|start|>assistant<|message|>
        return num_tokens

    async def create_chat_completion(
        self,
        model_prompt: list[ChatMessage],
        model_name: OpenAIModelName,
        completion_parser: Callable[[AssistantChatMessageDict], _T] = lambda _: None,
        functions: Optional[list[CompletionModelFunction]] = None,
        **kwargs,
    ) -> ChatModelResponse[_T]:
        """Create a completion using the OpenAI API."""

        completion_kwargs = self._get_completion_kwargs(model_name, functions, **kwargs)
        tool_calls_compat_mode = functions and "tools" not in completion_kwargs
        if "messages" in completion_kwargs:
            model_prompt += completion_kwargs["messages"]
            del completion_kwargs["messages"]

        response = await self._create_chat_completion(
            messages=model_prompt,
            **completion_kwargs,
        )
        response_args = {
            "model_info": OPEN_AI_CHAT_MODELS[model_name],
            "prompt_tokens_used": response.usage.prompt_tokens,
            "completion_tokens_used": response.usage.completion_tokens,
        }

        response_message = response.choices[0].message.to_dict_recursive()
        if tool_calls_compat_mode:
            response_message["tool_calls"] = _tool_calls_compat_extract_calls(
                response_message["content"]
            )
        response = ChatModelResponse(
            response=response_message,
            parsed_result=completion_parser(response_message),
            **response_args,
        )
        self._budget.update_usage_and_cost(response)
        return response

    async def create_embedding(
        self,
        text: str,
        model_name: OpenAIModelName,
        embedding_parser: Callable[[Embedding], Embedding],
        **kwargs,
    ) -> EmbeddingModelResponse:
        """Create an embedding using the OpenAI API."""
        embedding_kwargs = self._get_embedding_kwargs(model_name, **kwargs)
        response = await self._create_embedding(text=text, **embedding_kwargs)

        response_args = {
            "model_info": OPEN_AI_EMBEDDING_MODELS[model_name],
            "prompt_tokens_used": response.usage.prompt_tokens,
            "completion_tokens_used": response.usage.completion_tokens,
        }
        response = EmbeddingModelResponse(
            **response_args,
            embedding=embedding_parser(response.embeddings[0]),
        )
        self._budget.update_usage_and_cost(response)
        return response

    def _get_completion_kwargs(
        self,
        model_name: OpenAIModelName,
        functions: Optional[list[CompletionModelFunction]] = None,
        **kwargs,
    ) -> dict:
        """Get kwargs for completion API call.

        Args:
            model: The model to use.
            kwargs: Keyword arguments to override the default values.

        Returns:
            The kwargs for the chat API call.

        """
        completion_kwargs = {
            "model": model_name,
            **kwargs,
            **self._credentials.get_api_access_kwargs(model_name),
        }

        if functions:
            if OPEN_AI_CHAT_MODELS[model_name].has_function_call_api:
                completion_kwargs["tools"] = [
                    {"type": "function", "function": f.schema} for f in functions
                ]
                if len(functions) == 1:
                    # force the model to call the only specified function
                    completion_kwargs["tool_choice"] = {
                        "type": "function",
                        "function": {"name": functions[0].name},
                    }
            else:
                # Provide compatibility with older models
                _functions_compat_fix_kwargs(functions, completion_kwargs)

        if extra_headers := self._configuration.extra_request_headers:
            if completion_kwargs.get("headers"):
                completion_kwargs["headers"].update(extra_headers)
            else:
                completion_kwargs["headers"] = extra_headers.copy()

        return completion_kwargs

    def _get_embedding_kwargs(
        self,
        model_name: OpenAIModelName,
        **kwargs,
    ) -> dict:
        """Get kwargs for embedding API call.

        Args:
            model: The model to use.
            kwargs: Keyword arguments to override the default values.

        Returns:
            The kwargs for the embedding API call.

        """
        embedding_kwargs = {
            "model": model_name,
            **kwargs,
            **self._credentials.unmasked(),
        }

        if extra_headers := self._configuration.extra_request_headers:
            if embedding_kwargs.get("headers"):
                embedding_kwargs["headers"].update(extra_headers)
            else:
                embedding_kwargs["headers"] = extra_headers.copy()

        return embedding_kwargs

    def __repr__(self):
        return "OpenAIProvider()"


async def _create_embedding(text: str, *_, **kwargs) -> openai.Embedding:
    """Embed text using the OpenAI API.

    Args:
        text str: The text to embed.
        model str: The name of the model to use.

    Returns:
        str: The embedding.
    """
    return await openai.Embedding.acreate(
        input=[text],
        **kwargs,
    )


async def _create_chat_completion(
    messages: list[ChatMessage], *_, **kwargs
) -> openai.Completion:
    """Create a chat completion using the OpenAI API.

    Args:
        messages: The prompt to use.

    Returns:
        The completion.
    """
    raw_messages = [
        message.dict(include={"role", "content", "tool_calls", "name"})
        for message in messages
    ]
    return await openai.ChatCompletion.acreate(
        messages=raw_messages,
        **kwargs,
    )


class _OpenAIRetryHandler:
    """Retry Handler for OpenAI API call.

    Args:
        num_retries int: Number of retries. Defaults to 10.
        backoff_base float: Base for exponential backoff. Defaults to 2.
        warn_user bool: Whether to warn the user. Defaults to True.
    """

    _retry_limit_msg = "Error: Reached rate limit, passing..."
    _api_key_error_msg = (
        "Please double check that you have setup a PAID OpenAI API Account. You can "
        "read more here: https://docs.agpt.co/setup/#getting-an-openai-api-key"
    )
    _backoff_msg = "Error: API Bad gateway. Waiting {backoff} seconds..."

    def __init__(
        self,
        logger: logging.Logger,
        num_retries: int = 10,
        backoff_base: float = 2.0,
        warn_user: bool = True,
    ):
        self._logger = logger
        self._num_retries = num_retries
        self._backoff_base = backoff_base
        self._warn_user = warn_user

    def _log_rate_limit_error(self) -> None:
        self._logger.debug(self._retry_limit_msg)
        if self._warn_user:
            self._logger.warning(self._api_key_error_msg)
            self._warn_user = False

    def _backoff(self, attempt: int) -> None:
        backoff = self._backoff_base ** (attempt + 2)
        self._logger.debug(self._backoff_msg.format(backoff=backoff))
        time.sleep(backoff)

    def __call__(self, func: Callable[_P, _T]) -> Callable[_P, _T]:
        @functools.wraps(func)
        async def _wrapped(*args: _P.args, **kwargs: _P.kwargs) -> _T:
            num_attempts = self._num_retries + 1  # +1 for the first attempt
            for attempt in range(1, num_attempts + 1):
                try:
                    return await func(*args, **kwargs)

                except RateLimitError:
                    if attempt == num_attempts:
                        raise
                    self._log_rate_limit_error()

                except APIError as e:
                    if (e.http_status != 502) or (attempt == num_attempts):
                        raise

                self._backoff(attempt)

        return _wrapped


def format_function_specs_as_typescript_ns(
    functions: list[CompletionModelFunction],
) -> str:
    """Returns a function signature block in the format used by OpenAI internally:
    https://community.openai.com/t/how-to-calculate-the-tokens-when-using-function-call/266573/18

    For use with `count_tokens` to determine token usage of provided functions.

    Example:
    ```ts
    namespace functions {

    // Get the current weather in a given location
    type get_current_weather = (_: {
    // The city and state, e.g. San Francisco, CA
    location: string,
    unit?: "celsius" | "fahrenheit",
    }) => any;

    } // namespace functions
    ```
    """

    return (
        "namespace functions {\n\n"
        + "\n\n".join(format_openai_function_for_prompt(f) for f in functions)
        + "\n\n} // namespace functions"
    )


def format_openai_function_for_prompt(func: CompletionModelFunction) -> str:
    """Returns the function formatted similarly to the way OpenAI does it internally:
    https://community.openai.com/t/how-to-calculate-the-tokens-when-using-function-call/266573/18

    Example:
    ```ts
    // Get the current weather in a given location
    type get_current_weather = (_: {
    // The city and state, e.g. San Francisco, CA
    location: string,
    unit?: "celsius" | "fahrenheit",
    }) => any;
    ```
    """

    def param_signature(name: str, spec: JSONSchema) -> str:
        return (
            f"// {spec.description}\n" if spec.description else ""
        ) + f"{name}{'' if spec.required else '?'}: {spec.typescript_type},"

    return "\n".join(
        [
            f"// {func.description}",
            f"type {func.name} = (_ :{{",
            *[param_signature(name, p) for name, p in func.parameters.items()],
            "}) => any;",
        ]
    )


def count_openai_functions_tokens(
    functions: list[CompletionModelFunction], count_tokens: Callable[[str], int]
) -> int:
    """Returns the number of tokens taken up by a set of function definitions

    Reference: https://community.openai.com/t/how-to-calculate-the-tokens-when-using-function-call/266573/18  # noqa: E501
    """
    return count_tokens(
        "# Tools\n\n"
        "## functions\n\n"
        f"{format_function_specs_as_typescript_ns(functions)}"
    )


def _functions_compat_fix_kwargs(
    functions: list[CompletionModelFunction],
    completion_kwargs: dict,
):
    function_definitions = format_function_specs_as_typescript_ns(functions)
    function_call_schema = JSONSchema(
        type=JSONSchema.Type.OBJECT,
        properties={
            "name": JSONSchema(
                description="The name of the function to call",
                enum=[f.name for f in functions],
                required=True,
            ),
            "arguments": JSONSchema(
                description="The arguments for the function call",
                type=JSONSchema.Type.OBJECT,
                required=True,
            ),
        },
    )
    tool_calls_schema = JSONSchema(
        type=JSONSchema.Type.ARRAY,
        items=JSONSchema(
            type=JSONSchema.Type.OBJECT,
            properties={
                "type": JSONSchema(
                    type=JSONSchema.Type.STRING,
                    enum=["function"],
                ),
                "function": function_call_schema,
            },
        ),
    )
    completion_kwargs["messages"] = [
        ChatMessage.system(
            "# tool usage instructions\n\n"
            "Specify a '```tool_calls' block in your response,"
            " with a valid JSON object that adheres to the following schema:\n\n"
            f"{tool_calls_schema.to_dict()}\n\n"
            "Specify any tools that you need to use through this JSON object.\n\n"
            "Put the tool_calls block at the end of your response"
            " and include its fences if it is not the only content.\n\n"
            "## functions\n\n"
            "For the function call itself, use one of the following"
            f" functions:\n\n{function_definitions}"
        ),
    ]


def _tool_calls_compat_extract_calls(response: str) -> list[AssistantToolCallDict]:
    import json
    import re

    logging.debug(f"Trying to extract tool calls from response:\n{response}")

    if response[0] == "[":
        tool_calls: list[AssistantToolCallDict] = json.loads(response)
    else:
        block = re.search(r"```(?:tool_calls)?\n(.*)\n```\s*$", response, re.DOTALL)
        if not block:
            raise ValueError("Could not find tool calls block in response")
        tool_calls: list[AssistantToolCallDict] = json.loads(block.group(1))

    for t in tool_calls:
        t["function"]["arguments"] = str(t["function"]["arguments"])  # HACK

    return tool_calls<|MERGE_RESOLUTION|>--- conflicted
+++ resolved
@@ -14,39 +14,14 @@
 
 from autogpt.core.configuration import Configurable, UserConfigurable
 from autogpt.core.resource.model_providers.schema import (
-<<<<<<< HEAD
     AssistantChatMessageDict, AssistantToolCallDict, ChatMessage,
     BaseChatModelInfo, ChatModelProvider, ChatModelResponse,
     CompletionModelFunction, Embedding, EmbeddingModelInfo,
     EmbeddingModelProvider, EmbeddingModelResponse, ModelProviderBudget,
     ModelProviderCredentials, ModelProviderName, ModelProviderService,
     ModelProviderSettings, ModelProviderUsage, ModelTokenizer)
-=======
-    AssistantChatMessageDict,
-    AssistantToolCallDict,
-    ChatMessage,
-    ChatModelInfo,
-    ChatModelProvider,
-    ChatModelResponse,
-    CompletionModelFunction,
-    Embedding,
-    EmbeddingModelInfo,
-    EmbeddingModelProvider,
-    EmbeddingModelResponse,
-    ModelProviderBudget,
-    ModelProviderConfiguration,
-    ModelProviderCredentials,
-    ModelProviderName,
-    ModelProviderService,
-    ModelProviderSettings,
-    ModelProviderUsage,
-    ModelTokenizer,
-)
->>>>>>> 2d4e16d5
 from autogpt.core.utils.json_schema import JSONSchema
 
-
-from openai.error import APIError, RateLimitError
 
 _T = TypeVar("_T")
 _P = ParamSpec("_P")

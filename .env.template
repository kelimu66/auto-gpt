################################################################################
### AUTO-GPT - GENERAL SETTINGS
################################################################################

## EXECUTE_LOCAL_COMMANDS - Allow local command execution (Default: False)
## RESTRICT_TO_WORKSPACE - Restrict file operations to workspace ./auto_gpt_workspace (Default: True)
# EXECUTE_LOCAL_COMMANDS=False
# RESTRICT_TO_WORKSPACE=True

## USER_AGENT - Define the user-agent used by the requests library to browse website (string)
# USER_AGENT="Mozilla/5.0 (Macintosh; Intel Mac OS X 10_15_4) AppleWebKit/537.36 (KHTML, like Gecko) Chrome/83.0.4103.97 Safari/537.36"

## AI_SETTINGS_FILE - Specifies which AI Settings file to use (defaults to ai_settings.yaml)
# AI_SETTINGS_FILE=ai_settings.yaml

################################################################################
### LLM PROVIDER
################################################################################

### OPENAI
## OPENAI_API_KEY - OpenAI API Key (Example: my-openai-api-key)
## TEMPERATURE - Sets temperature in OpenAI (Default: 0)
## USE_AZURE - Use Azure OpenAI or not (Default: False)
OPENAI_API_KEY=your-openai-api-key
# TEMPERATURE=0
# USE_AZURE=False

### AZURE
# moved to `azure.yaml.template`

################################################################################
### LLM MODELS
################################################################################

## SMART_LLM_MODEL - Smart language model (Default: gpt-4)
## FAST_LLM_MODEL - Fast language model (Default: gpt-3.5-turbo)
# SMART_LLM_MODEL=gpt-4
# FAST_LLM_MODEL=gpt-3.5-turbo

### LLM MODEL SETTINGS
## FAST_TOKEN_LIMIT - Fast token limit for OpenAI (Default: 4000)
## SMART_TOKEN_LIMIT - Smart token limit for OpenAI (Default: 8000)
## When using --gpt3only this needs to be set to 4000.
# FAST_TOKEN_LIMIT=4000
# SMART_TOKEN_LIMIT=8000

################################################################################
### MEMORY
################################################################################

### MEMORY_BACKEND - Memory backend type
## local - Default
## pinecone - Pinecone (if configured)
## redis - Redis (if configured)
<<<<<<< HEAD
## milvus - Milvus (if configured)
## marqo - Marqo (if configured)
=======
## milvus - Milvus (if configured - also works with Zilliz)
>>>>>>> aedd288d
## MEMORY_INDEX - Name of index created in Memory backend (Default: auto-gpt)
# MEMORY_BACKEND=local
# MEMORY_INDEX=auto-gpt

### PINECONE
## PINECONE_API_KEY - Pinecone API Key (Example: my-pinecone-api-key)
## PINECONE_ENV - Pinecone environment (region) (Example: us-west-2)
# PINECONE_API_KEY=your-pinecone-api-key
# PINECONE_ENV=your-pinecone-region

### REDIS
## REDIS_HOST - Redis host (Default: localhost, use "redis" for docker-compose)
## REDIS_PORT - Redis port (Default: 6379)
## REDIS_PASSWORD - Redis password (Default: "")
## WIPE_REDIS_ON_START - Wipes data / index on start (Default: True)
# REDIS_HOST=localhost
# REDIS_PORT=6379
# REDIS_PASSWORD=
# WIPE_REDIS_ON_START=True

### WEAVIATE
## MEMORY_BACKEND - Use 'weaviate' to use Weaviate vector storage
## WEAVIATE_HOST - Weaviate host IP
## WEAVIATE_PORT - Weaviate host port
## WEAVIATE_PROTOCOL - Weaviate host protocol (e.g. 'http')
## USE_WEAVIATE_EMBEDDED - Whether to use Embedded Weaviate
## WEAVIATE_EMBEDDED_PATH - File system path were to persist data when running Embedded Weaviate
## WEAVIATE_USERNAME - Weaviate username
## WEAVIATE_PASSWORD - Weaviate password
## WEAVIATE_API_KEY - Weaviate API key if using API-key-based authentication
# WEAVIATE_HOST="127.0.0.1"
# WEAVIATE_PORT=8080
# WEAVIATE_PROTOCOL="http"
# USE_WEAVIATE_EMBEDDED=False
# WEAVIATE_EMBEDDED_PATH="/home/me/.local/share/weaviate"
# WEAVIATE_USERNAME=
# WEAVIATE_PASSWORD=
# WEAVIATE_API_KEY=

### MILVUS
## MILVUS_ADDR - Milvus remote address (e.g. localhost:19530, https://xxx-xxxx.xxxx.xxxx.zillizcloud.com:443)
## MILVUS_USERNAME - username for your Milvus database
## MILVUS_PASSWORD - password for your Milvus database
## MILVUS_SECURE - True to enable TLS. (Default: False)
##   Setting MILVUS_ADDR to a `https://` URL will override this setting.
## MILVUS_COLLECTION - Milvus collection, change it if you want to start a new memory and retain the old memory.
# MILVUS_ADDR=localhost:19530
# MILVUS_USERNAME=
# MILVUS_PASSWORD=
# MILVUS_SECURE=
# MILVUS_COLLECTION=autogpt

### MARQO
# MARQO_URL - Marqo remote address (e.g. http://localhost:8882).
# MARQO_API_KEY - API key for marqo if using cloud.
# MARQO_INDEX_NAME - Marqo index name, change it if you want to start a new memory and retain the old memory.
MARQO_URL="http://localhost:8882"
MARQO_API_KEY=""
MARQO_INDEX_NAME=autogpt

################################################################################
### IMAGE GENERATION PROVIDER
################################################################################

### OPEN AI
## IMAGE_PROVIDER - Image provider (Example: dalle)
## IMAGE_SIZE - Image size (Example: 256)
##   DALLE: 256, 512, 1024
# IMAGE_PROVIDER=dalle
# IMAGE_SIZE=256

### HUGGINGFACE
## HUGGINGFACE_IMAGE_MODEL - Text-to-image model from Huggingface (Default: CompVis/stable-diffusion-v1-4)
## HUGGINGFACE_API_TOKEN - HuggingFace API token (Example: my-huggingface-api-token)
# HUGGINGFACE_IMAGE_MODEL=CompVis/stable-diffusion-v1-4
# HUGGINGFACE_API_TOKEN=your-huggingface-api-token

### STABLE DIFFUSION WEBUI
## SD_WEBUI_AUTH - Stable diffusion webui username:password pair (Example: username:password)
## SD_WEBUI_URL - Stable diffusion webui API URL (Example: http://127.0.0.1:7860)
# SD_WEBUI_AUTH=
# SD_WEBUI_URL=http://127.0.0.1:7860

################################################################################
### AUDIO TO TEXT PROVIDER
################################################################################

### HUGGINGFACE
# HUGGINGFACE_AUDIO_TO_TEXT_MODEL=facebook/wav2vec2-base-960h

################################################################################
### GIT Provider for repository actions
################################################################################

### GITHUB
## GITHUB_API_KEY - Github API key / PAT (Example: github_pat_123)
## GITHUB_USERNAME - Github username
# GITHUB_API_KEY=github_pat_123
# GITHUB_USERNAME=your-github-username

################################################################################
### WEB BROWSING
################################################################################

### BROWSER
## HEADLESS_BROWSER - Whether to run the browser in headless mode (default: True)
## USE_WEB_BROWSER - Sets the web-browser driver to use with selenium (default: chrome).
##   Note: set this to either 'chrome', 'firefox', or 'safari' depending on your current browser
# HEADLESS_BROWSER=True
# USE_WEB_BROWSER=chrome
## BROWSE_CHUNK_MAX_LENGTH - When browsing website, define the length of chunks to summarize (in number of tokens, excluding the response. 75 % of FAST_TOKEN_LIMIT is usually wise )
# BROWSE_CHUNK_MAX_LENGTH=3000
## BROWSE_SPACY_LANGUAGE_MODEL is used to split sentences. Install additional languages via pip, and set the model name here. Example Chinese:  python -m spacy download zh_core_web_sm
# BROWSE_SPACY_LANGUAGE_MODEL=en_core_web_sm

### GOOGLE
## GOOGLE_API_KEY - Google API key (Example: my-google-api-key)
## CUSTOM_SEARCH_ENGINE_ID - Custom search engine ID (Example: my-custom-search-engine-id)
# GOOGLE_API_KEY=your-google-api-key
# CUSTOM_SEARCH_ENGINE_ID=your-custom-search-engine-id

################################################################################
### TTS PROVIDER
################################################################################

### MAC OS
## USE_MAC_OS_TTS - Use Mac OS TTS or not (Default: False)
# USE_MAC_OS_TTS=False

### STREAMELEMENTS
## USE_BRIAN_TTS - Use Brian TTS or not (Default: False)
# USE_BRIAN_TTS=False

### ELEVENLABS
## ELEVENLABS_API_KEY - Eleven Labs API key (Example: my-elevenlabs-api-key)
## ELEVENLABS_VOICE_1_ID - Eleven Labs voice 1 ID (Example: my-voice-id-1)
## ELEVENLABS_VOICE_2_ID - Eleven Labs voice 2 ID (Example: my-voice-id-2)
# ELEVENLABS_API_KEY=your-elevenlabs-api-key
# ELEVENLABS_VOICE_1_ID=your-voice-id-1
# ELEVENLABS_VOICE_2_ID=your-voice-id-2

################################################################################
### TWITTER API
################################################################################

# TW_CONSUMER_KEY=
# TW_CONSUMER_SECRET=
# TW_ACCESS_TOKEN=
# TW_ACCESS_TOKEN_SECRET=

################################################################################
### ALLOWLISTED PLUGINS
################################################################################

#ALLOWLISTED_PLUGINS - Sets the listed plugins that are allowed (Example: plugin1,plugin2,plugin3)
ALLOWLISTED_PLUGINS=<|MERGE_RESOLUTION|>--- conflicted
+++ resolved
@@ -52,12 +52,8 @@
 ## local - Default
 ## pinecone - Pinecone (if configured)
 ## redis - Redis (if configured)
-<<<<<<< HEAD
-## milvus - Milvus (if configured)
+## milvus - Milvus (if configured - also works with Zilliz)
 ## marqo - Marqo (if configured)
-=======
-## milvus - Milvus (if configured - also works with Zilliz)
->>>>>>> aedd288d
 ## MEMORY_INDEX - Name of index created in Memory backend (Default: auto-gpt)
 # MEMORY_BACKEND=local
 # MEMORY_INDEX=auto-gpt

import os
import sys
from pathlib import Path
from typing import Tuple

from autogpt.agents import Agent
from autogpt.app.main import run_interaction_loop
from autogpt.commands import COMMAND_CATEGORIES
from autogpt.config import AIConfig, Config, ConfigBuilder
from autogpt.memory.vector import get_memory
from autogpt.models.command_registry import CommandRegistry
from autogpt.prompts.prompt import DEFAULT_TRIGGERING_PROMPT
from autogpt.workspace import Workspace

PROJECT_DIR = Path().resolve()


def run_specific_agent(task, continuous_mode=False) -> Tuple[str, int]:
    agent = bootstrap_agent(task, continuous_mode)
    run_interaction_loop(agent)


def bootstrap_agent(task, continuous_mode) -> Agent:
    config = ConfigBuilder.build_config_from_env(workdir=PROJECT_DIR)
    config.debug_mode = True
    config.continuous_mode = continuous_mode
    config.temperature = 0
    config.plain_output = True
    command_registry = CommandRegistry.with_command_modules(COMMAND_CATEGORIES, config)
    config.memory_backend = "no_memory"
    config.workspace_path = Workspace.init_workspace_directory(config)
    config.file_logger_path = Workspace.build_file_logger_path(config.workspace_path)
    ai_config = AIConfig(
        ai_name="Auto-GPT",
        ai_role="a multi-purpose AI assistant.",
        ai_goals=[task],
    )
    ai_config.command_registry = command_registry
    return Agent(
        memory=get_memory(config),
        command_registry=command_registry,
        ai_config=ai_config,
        config=config,
        triggering_prompt=DEFAULT_TRIGGERING_PROMPT,
    )


<<<<<<< HEAD
def get_command_registry(config: Config):
    command_registry = CommandRegistry()
    enabled_command_categories = [
        x for x in COMMAND_CATEGORIES if x not in config.disabled_command_categories
    ]
    for command_module in enabled_command_categories:
        command_registry.import_command_module(command_module)
    return command_registry


=======
>>>>>>> f528b9a9
if __name__ == "__main__":
    # The first argument is the script name itself, second is the task
    if len(sys.argv) != 2:
        print("Usage: python script.py <task>")
        sys.exit(1)
    task = sys.argv[1]
    run_specific_agent(task, continuous_mode=True)<|MERGE_RESOLUTION|>--- conflicted
+++ resolved
@@ -1,4 +1,3 @@
-import os
 import sys
 from pathlib import Path
 from typing import Tuple
@@ -45,19 +44,6 @@
     )
 
 
-<<<<<<< HEAD
-def get_command_registry(config: Config):
-    command_registry = CommandRegistry()
-    enabled_command_categories = [
-        x for x in COMMAND_CATEGORIES if x not in config.disabled_command_categories
-    ]
-    for command_module in enabled_command_categories:
-        command_registry.import_command_module(command_module)
-    return command_registry
-
-
-=======
->>>>>>> f528b9a9
 if __name__ == "__main__":
     # The first argument is the script name itself, second is the task
     if len(sys.argv) != 2:

--- conflicted
+++ resolved
@@ -68,34 +68,6 @@
         "UnknownPlugin", mock_config_denylist_allowlist_check
     )
 
-<<<<<<< HEAD
-=======
-
-@pytest.fixture
-def config_with_plugins():
-    cfg = Config()
-    cfg.plugins_dir = PLUGINS_TEST_DIR
-    cfg.plugins_openai = ["https://weathergpt.vercel.app/"]
-    return cfg
-
-
-@pytest.fixture
-def mock_config_openai_plugin():
-    class MockConfig:
-        plugins_dir = PLUGINS_TEST_DIR
-        plugins_openai = [PLUGIN_TEST_OPENAI]
-        plugins_denylist = ["AutoGPTPVicuna"]
-        plugins_allowlist = [PLUGIN_TEST_OPENAI]
-
-    return MockConfig()
-
-
-def test_scan_plugins_openai(mock_config_openai_plugin):
-    result = scan_plugins(mock_config_openai_plugin, debug=True)
-    assert len(result) == 1
-
-
->>>>>>> 4eaec804
 @pytest.fixture
 def mock_config_generic_plugin():
     class MockConfig:

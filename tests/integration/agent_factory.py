--- conflicted
+++ resolved
@@ -186,31 +186,52 @@
 
 
 @pytest.fixture
-<<<<<<< HEAD
+def kubernetes_agent(memory_local_cache, workspace: Workspace):
+    command_registry = CommandRegistry()
+    command_registry.import_commands("autogpt.commands.file_operations")
+    command_registry.import_commands("autogpt.app")
+
+    ai_config = AIConfig(
+        ai_name="Kubernetes",
+        ai_role="an autonomous agent that specializes in creating Kubernetes deployment templates.",
+        ai_goals=[
+            "Write a simple kubernetes deployment file and save it as a kube.yaml.",
+            # You should make a simple nginx web server that uses docker and exposes the port 80.
+        ],
+    )
+    ai_config.command_registry = command_registry
+
+    system_prompt = ai_config.construct_full_prompt()
+    Config().set_continuous_mode(False)
+    agent = Agent(
+        ai_name="Kubernetes-Demo",
+        memory=memory_local_cache,
+        full_message_history=[],
+        command_registry=command_registry,
+        config=ai_config,
+        next_action_count=0,
+        system_prompt=system_prompt,
+        triggering_prompt=DEFAULT_TRIGGERING_PROMPT,
+        workspace_directory=workspace.root,
+    )
+
+    return agent
+
+
+@pytest.fixture
 def temporal_reasoning_agent(
     agent_test_config, memory_local_cache, workspace: Workspace
 ):
-=======
-def kubernetes_agent(memory_local_cache, workspace: Workspace):
->>>>>>> 4143d212
-    command_registry = CommandRegistry()
-    command_registry.import_commands("autogpt.commands.file_operations")
-    command_registry.import_commands("autogpt.app")
-
-    ai_config = AIConfig(
-<<<<<<< HEAD
+    command_registry = CommandRegistry()
+    command_registry.import_commands("autogpt.commands.file_operations")
+    command_registry.import_commands("autogpt.app")
+
+    ai_config = AIConfig(
         ai_name="Get-Temporal-Sequence",
         ai_role="an temporal reasoning agent that can reason about events and their ordering in time.",
         ai_goals=[
-            "Use the command read_file to read the events.txt file",
-            "Write the name and arrival time of the individual who reached first to output.txt file.",
-=======
-        ai_name="Kubernetes",
-        ai_role="an autonomous agent that specializes in creating Kubernetes deployment templates.",
-        ai_goals=[
-            "Write a simple kubernetes deployment file and save it as a kube.yaml.",
-            # You should make a simple nginx web server that uses docker and exposes the port 80.
->>>>>>> 4143d212
+            "Use the command read_file to read the instruction_0.txt file",
+            "Follow the instructions in the instruction_0.txt file"
         ],
     )
     ai_config.command_registry = command_registry
@@ -218,11 +239,7 @@
     system_prompt = ai_config.construct_full_prompt()
     Config().set_continuous_mode(False)
     agent = Agent(
-<<<<<<< HEAD
         ai_name="Get-Temporal-Sequence",
-=======
-        ai_name="Kubernetes-Demo",
->>>>>>> 4143d212
         memory=memory_local_cache,
         full_message_history=[],
         command_registry=command_registry,

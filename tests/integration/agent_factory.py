--- conflicted
+++ resolved
@@ -16,158 +16,7 @@
     memory.clear()
     yield memory
 
-<<<<<<< HEAD
-@pytest.fixture
-def memory_json_file(agent_test_config: Config):
-    was_memory_backend = agent_test_config.memory_backend
-
-    agent_test_config.set_memory_backend("json_file")
-    yield get_memory(agent_test_config, init=True)
-
-    agent_test_config.set_memory_backend(was_memory_backend)
-
-
-@pytest.fixture
-def browser_agent(agent_test_config, memory_none: NoMemory, workspace: Workspace):
-    command_registry = CommandRegistry()
-    command_registry.import_commands("autogpt.commands.file_operations")
-    command_registry.import_commands("autogpt.commands.web_selenium")
-    command_registry.import_commands("autogpt.app")
-    command_registry.import_commands("autogpt.commands.task_statuses")
-
-    ai_config = AIConfig(
-        ai_name="browse_website-GPT",
-        ai_role="an AI designed to use the browse_website command to visit http://books.toscrape.com/catalogue/meditations_33/index.html, answer the question 'What is the price of the book?' and write the price to a file named \"browse_website.txt\", and use the task_complete command to complete the task.",
-        ai_goals=[
-            "Use the browse_website command to visit http://books.toscrape.com/catalogue/meditations_33/index.html and answer the question 'What is the price of the book?'",
-            'Write the price of the book to a file named "browse_website.txt".',
-            "Use the task_complete command to complete the task.",
-            "Do not use any other commands.",
-        ],
-    )
-    ai_config.command_registry = command_registry
-
-    system_prompt = ai_config.construct_full_prompt()
-
-    agent = Agent(
-        ai_name="",
-        memory=memory_none,
-        command_registry=command_registry,
-        config=ai_config,
-        next_action_count=0,
-        system_prompt=system_prompt,
-        triggering_prompt=DEFAULT_TRIGGERING_PROMPT,
-        workspace_directory=workspace.root,
-    )
-
-    return agent
-
-
-@pytest.fixture
-def writer_agent(agent_test_config, memory_none: NoMemory, workspace: Workspace):
-    command_registry = CommandRegistry()
-    command_registry.import_commands("autogpt.commands.file_operations")
-    command_registry.import_commands("autogpt.app")
-    command_registry.import_commands("autogpt.commands.task_statuses")
-
-    ai_config = AIConfig(
-        ai_name="write_to_file-GPT",
-        ai_role="an AI designed to use the write_to_file command to write 'Hello World\n' into a file named \"hello_world.txt\" and then use the task_complete command to complete the task.",
-        ai_goals=[
-            "Use the write_to_file command to write 'Hello World' into a file named \"hello_world.txt\".",
-            "Use the task_complete command to complete the task.",
-            "Do not use any other commands.",
-        ],
-    )
-    ai_config.command_registry = command_registry
-
-    triggering_prompt = (
-        "Determine which next command to use, and respond using the"
-        " format specified above:"
-    )
-    system_prompt = ai_config.construct_full_prompt()
-
-    agent = Agent(
-        ai_name="",
-        memory=memory_none,
-        command_registry=command_registry,
-        config=ai_config,
-        next_action_count=0,
-        system_prompt=system_prompt,
-        triggering_prompt=triggering_prompt,
-        workspace_directory=workspace.root,
-    )
-
-    return agent
-
-
-@pytest.fixture
-def memory_management_agent(agent_test_config, memory_json_file, workspace: Workspace):
-    command_registry = CommandRegistry()
-    command_registry.import_commands("autogpt.commands.file_operations")
-    command_registry.import_commands("autogpt.app")
-    command_registry.import_commands("autogpt.commands.task_statuses")
-
-    ai_config = AIConfig(
-        ai_name="Follow-Instructions-GPT",
-        ai_role="an AI designed to read the instructions_1.txt file using the read_file method and follow the instructions in the file.",
-        ai_goals=[
-            "Use the command read_file to read the instructions_1.txt file",
-            "Follow the instructions in the instructions_1.txt file",
-        ],
-    )
-    ai_config.command_registry = command_registry
-
-    system_prompt = ai_config.construct_full_prompt()
-
-    agent = Agent(
-        ai_name="",
-        memory=memory_json_file,
-        command_registry=command_registry,
-        config=ai_config,
-        next_action_count=0,
-        system_prompt=system_prompt,
-        triggering_prompt=DEFAULT_TRIGGERING_PROMPT,
-        workspace_directory=workspace.root,
-    )
-
-    return agent
-
-
-@pytest.fixture
-def get_company_revenue_agent(
-    agent_test_config, memory_json_file, workspace: Workspace
-):
-    command_registry = CommandRegistry()
-    command_registry.import_commands("autogpt.commands.file_operations")
-    command_registry.import_commands("autogpt.app")
-
-    ai_config = AIConfig(
-        ai_name="Get-CompanyRevenue",
-        ai_role="an autonomous agent that specializes in finding the reported revenue of a company.",
-        ai_goals=[
-            "Write the revenue of Tesla in 2022 to a file. You should write the number without commas and you should not use signs like B for billion and M for million.",
-        ],
-    )
-    ai_config.command_registry = command_registry
-
-    system_prompt = ai_config.construct_full_prompt()
-    Config().set_continuous_mode(False)
-    agent = Agent(
-        ai_name="Get-CompanyRevenue",
-        memory=memory_json_file,
-        command_registry=command_registry,
-        config=ai_config,
-        next_action_count=0,
-        system_prompt=system_prompt,
-        triggering_prompt=DEFAULT_TRIGGERING_PROMPT,
-        workspace_directory=workspace.root,
-    )
-
-    return agent
-=======
     config.memory_backend = was_memory_backend
->>>>>>> 9a2a9f74
 
 
 @pytest.fixture

import yaml
import data
import os

class AIConfig:
<<<<<<< HEAD
    def __init__(self, ai_name="", ai_role="", ai_goals=[], ai_continue=False):
=======
    """
    A class object that contains the configuration information for the AI

    Attributes:
        ai_name (str): The name of the AI.
        ai_role (str): The description of the AI's role.
        ai_goals (list): The list of objectives the AI is supposed to complete.
    """

    def __init__(self, ai_name: str="", ai_role: str="", ai_goals: list=[]) -> None:
        """
        Initialize a class instance

        Parameters:
            ai_name (str): The name of the AI.
            ai_role (str): The description of the AI's role.
            ai_goals (list): The list of objectives the AI is supposed to complete.
        Returns:
            None
        """

>>>>>>> 5a6e565c
        self.ai_name = ai_name
        self.ai_role = ai_role
        self.ai_goals = ai_goals
        self.ai_continue = ai_continue

    # Soon this will go in a folder where it remembers more stuff about the run(s)
    SAVE_FILE = os.path.join(os.path.dirname(__file__), '..', 'ai_settings.yaml')

    @classmethod
    def load(cls: object, config_file: str=SAVE_FILE) -> object:
        """
        Returns class object with parameters (ai_name, ai_role, ai_goals) loaded from yaml file if yaml file exists,
        else returns class with no parameters.

        Parameters:
           cls (class object): An AIConfig Class object.
           config_file (int): The path to the config yaml file. DEFAULT: "../ai_settings.yaml"

        Returns:
            cls (object): A instance of given cls object
        """

        try:
            with open(config_file) as file:
                config_params = yaml.load(file, Loader=yaml.FullLoader)
        except FileNotFoundError:
            config_params = {}

        ai_name = config_params.get("ai_name", "")
        ai_role = config_params.get("ai_role", "")
        ai_goals = config_params.get("ai_goals", [])
        ai_continue = config_params.get("ai_continue", False)

        return cls(ai_name, ai_role, ai_goals, ai_continue)

    def save(self, config_file: str=SAVE_FILE) -> None:
        """
        Saves the class parameters to the specified file yaml file path as a yaml file.

        Parameters:
            config_file(str): The path to the config yaml file. DEFAULT: "../ai_settings.yaml"

        Returns:
            None
        """

        config = {"ai_name": self.ai_name, "ai_role": self.ai_role, "ai_goals": self.ai_goals}
        with open(config_file, "w") as file:
            yaml.dump(config, file)

    def construct_full_prompt(self) -> str:
        """
        Returns a prompt to the user with the class information in an organized fashion.

        Parameters:
            None

        Returns:
            full_prompt (str): A string containing the intitial prompt for the user including the ai_name, ai_role and ai_goals.
        """

        prompt_start = """Your decisions must always be made independently without seeking user assistance. Play to your strengths as an LLM and pursue simple strategies with no legal complications."""

        # Construct full prompt
        full_prompt = f"You are {self.ai_name}, {self.ai_role}\n{prompt_start}\n\nGOALS:\n\n"
        for i, goal in enumerate(self.ai_goals):
            full_prompt += f"{i + 1}. {goal}\n"

        full_prompt += f"\n\n{data.load_prompt()}"
        return full_prompt
<|MERGE_RESOLUTION|>--- conflicted
+++ resolved
@@ -3,9 +3,6 @@
 import os
 
 class AIConfig:
-<<<<<<< HEAD
-    def __init__(self, ai_name="", ai_role="", ai_goals=[], ai_continue=False):
-=======
     """
     A class object that contains the configuration information for the AI
 
@@ -15,7 +12,7 @@
         ai_goals (list): The list of objectives the AI is supposed to complete.
     """
 
-    def __init__(self, ai_name: str="", ai_role: str="", ai_goals: list=[]) -> None:
+    def __init__(self, ai_name: str="", ai_role: str="", ai_goals: list=[],ai_continue=False) -> None:
         """
         Initialize a class instance
 
@@ -27,7 +24,6 @@
             None
         """
 
->>>>>>> 5a6e565c
         self.ai_name = ai_name
         self.ai_role = ai_role
         self.ai_goals = ai_goals

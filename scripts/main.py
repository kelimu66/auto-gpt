import json
import random
import commands as cmd
from memory import get_memory
import data
import chat
from colorama import Fore, Style
from spinner import Spinner
import time
import speak
from enum import Enum, auto
import sys
from config import Config
from json_parser import fix_and_parse_json
from ai_config import AIConfig
import traceback
import yaml
import argparse


def print_to_console(
        title,
        title_color,
        content,
        speak_text=False,
        min_typing_speed=0.05,
        max_typing_speed=0.01):
    global cfg
    if speak_text and cfg.speak_mode:
        speak.say_text(f"{title}. {content}")
    print(title_color + title + " " + Style.RESET_ALL, end="")
    if content:
        if isinstance(content, list):
            content = " ".join(content)
        words = content.split()
        for i, word in enumerate(words):
            print(word, end="", flush=True)
            if i < len(words) - 1:
                print(" ", end="", flush=True)
            typing_speed = random.uniform(min_typing_speed, max_typing_speed)
            time.sleep(typing_speed)
            # type faster after each word
            min_typing_speed = min_typing_speed * 0.95
            max_typing_speed = max_typing_speed * 0.95
    print()


def print_assistant_thoughts(assistant_reply):
    global ai_name
    global cfg
    try:
        # Parse and print Assistant response
        assistant_reply_json = fix_and_parse_json(assistant_reply)

        # Check if assistant_reply_json is a string and attempt to parse it into a JSON object
        if isinstance(assistant_reply_json, str):
            try:
                assistant_reply_json = json.loads(assistant_reply_json)
            except json.JSONDecodeError as e:
                print_to_console("Error: Invalid JSON\n", Fore.RED, assistant_reply)
                assistant_reply_json = {}

        assistant_thoughts_reasoning = None
        assistant_thoughts_plan = None
        assistant_thoughts_speak = None
        assistant_thoughts_criticism = None
        assistant_thoughts = assistant_reply_json.get("thoughts", {})
        assistant_thoughts_text = assistant_thoughts.get("text")

        if assistant_thoughts:
            assistant_thoughts_reasoning = assistant_thoughts.get("reasoning")
            assistant_thoughts_plan = assistant_thoughts.get("plan")
            assistant_thoughts_criticism = assistant_thoughts.get("criticism")
            assistant_thoughts_speak = assistant_thoughts.get("speak")

        print_to_console(f"{ai_name.upper()} THOUGHTS:", Fore.YELLOW, assistant_thoughts_text)
        print_to_console("REASONING:", Fore.YELLOW, assistant_thoughts_reasoning)

        if assistant_thoughts_plan:
            print_to_console("PLAN:", Fore.YELLOW, "")
            # If it's a list, join it into a string
            if isinstance(assistant_thoughts_plan, list):
                assistant_thoughts_plan = "\n".join(assistant_thoughts_plan)
            elif isinstance(assistant_thoughts_plan, dict):
                assistant_thoughts_plan = str(assistant_thoughts_plan)

            # Split the input_string using the newline character and dashes
            lines = assistant_thoughts_plan.split('\n')
            for line in lines:
                line = line.lstrip("- ")
                print_to_console("- ", Fore.GREEN, line.strip())

        print_to_console("CRITICISM:", Fore.YELLOW, assistant_thoughts_criticism)
        # Speak the assistant's thoughts
        if cfg.speak_mode and assistant_thoughts_speak:
            speak.say_text(assistant_thoughts_speak)

    except json.decoder.JSONDecodeError:
        print_to_console("Error: Invalid JSON\n", Fore.RED, assistant_reply)

    # All other errors, return "Error: + error message"
    except Exception as e:
        call_stack = traceback.format_exc()
        print_to_console("Error: \n", Fore.RED, call_stack)


def load_variables(config_file="config.yaml"):
    # Load variables from yaml file if it exists
    try:
        with open(config_file) as file:
            config = yaml.load(file, Loader=yaml.FullLoader)
        ai_name = config.get("ai_name")
        ai_role = config.get("ai_role")
        ai_goals = config.get("ai_goals")
    except FileNotFoundError:
        ai_name = ""
        ai_role = ""
        ai_goals = []

    # Prompt the user for input if config file is missing or empty values
    if not ai_name:
        ai_name = input("Name your AI: ")
        if ai_name == "":
            ai_name = "Entrepreneur-GPT"

    if not ai_role:        
        ai_role = input(f"{ai_name} is: ")
        if ai_role == "":
            ai_role = "an AI designed to autonomously develop and run businesses with the sole goal of increasing your net worth."

    if not ai_goals:
        print("Enter up to 5 goals for your AI: ")
        print("For example: \nIncrease net worth, Grow Twitter Account, Develop and manage multiple businesses autonomously'")
        print("Enter nothing to load defaults, enter nothing when finished.")
        ai_goals = []
        for i in range(5):
            ai_goal = input(f"Goal {i+1}: ")
            if ai_goal == "":
                break
            ai_goals.append(ai_goal)
        if len(ai_goals) == 0:
            ai_goals = ["Increase net worth", "Grow Twitter Account", "Develop and manage multiple businesses autonomously"]
         
    # Save variables to yaml file
    config = {"ai_name": ai_name, "ai_role": ai_role, "ai_goals": ai_goals}
    with open(config_file, "w") as file:
        documents = yaml.dump(config, file)

    prompt = data.load_prompt()
    prompt_start = """Your decisions must always be made independently without seeking user assistance. Play to your strengths as an LLM and pursue simple strategies with no legal complications."""

    # Construct full prompt
    full_prompt = f"You are {ai_name}, {ai_role}\n{prompt_start}\n\nGOALS:\n\n"
    for i, goal in enumerate(ai_goals):
        full_prompt += f"{i+1}. {goal}\n"

    full_prompt += f"\n\n{prompt}"
    return full_prompt


def construct_prompt():
    config = AIConfig.load()
    if config.ai_name:
        print_to_console(
            f"Welcome back! ",
            Fore.GREEN,
            f"Would you like me to return to being {config.ai_name}?",
            speak_text=True)
        should_continue = input(f"""Continue with the last settings? 
Name:  {config.ai_name}
Role:  {config.ai_role}
Goals: {config.ai_goals}  
Continue (y/n): """)
        if should_continue.lower() == "n":
            config = AIConfig()

    if not config.ai_name:         
        config = prompt_user()
        config.save()

    # Get rid of this global:
    global ai_name
    ai_name = config.ai_name
    
    full_prompt = config.construct_full_prompt()
    return full_prompt


def prompt_user():
    ai_name = ""
    # Construct the prompt
    print_to_console(
        "Welcome to Auto-GPT! ",
        Fore.GREEN,
        "Enter the name of your AI and its role below. Entering nothing will load defaults.",
        speak_text=True)

    # Get AI Name from User
    print_to_console(
        "Name your AI: ",
        Fore.GREEN,
        "For example, 'Entrepreneur-GPT'")
    ai_name = input("AI Name: ")
    if ai_name == "":
        ai_name = "Entrepreneur-GPT"

    print_to_console(
        f"{ai_name} here!",
        Fore.LIGHTBLUE_EX,
        "I am at your service.",
        speak_text=True)

    # Get AI Role from User
    print_to_console(
        "Describe your AI's role: ",
        Fore.GREEN,
        "For example, 'an AI designed to autonomously develop and run businesses with the sole goal of increasing your net worth.'")
    ai_role = input(f"{ai_name} is: ")
    if ai_role == "":
        ai_role = "an AI designed to autonomously develop and run businesses with the sole goal of increasing your net worth."

    # Enter up to 5 goals for the AI
    print_to_console(
        "Enter up to 5 goals for your AI: ",
        Fore.GREEN,
        "For example: \nIncrease net worth, Grow Twitter Account, Develop and manage multiple businesses autonomously'")
    print("Enter nothing to load defaults, enter nothing when finished.", flush=True)
    ai_goals = []
    for i in range(5):
        ai_goal = input(f"{Fore.LIGHTBLUE_EX}Goal{Style.RESET_ALL} {i+1}: ")
        if ai_goal == "":
            break
        ai_goals.append(ai_goal)
    if len(ai_goals) == 0:
        ai_goals = ["Increase net worth", "Grow Twitter Account",
                    "Develop and manage multiple businesses autonomously"]

    config = AIConfig(ai_name, ai_role, ai_goals)
    return config

def parse_arguments():
    global cfg
    cfg.set_continuous_mode(False)
    cfg.set_speak_mode(False)
    
    parser = argparse.ArgumentParser(description='Process arguments.')
    parser.add_argument('--continuous', action='store_true', help='Enable Continuous Mode')
    parser.add_argument('--speak', action='store_true', help='Enable Speak Mode')
    parser.add_argument('--debug', action='store_true', help='Enable Debug Mode')
    parser.add_argument('--gpt3only', action='store_true', help='Enable GPT3.5 Only Mode')
    args = parser.parse_args()

    if args.continuous:
        print_to_console("Continuous Mode: ", Fore.RED, "ENABLED")
        print_to_console(
            "WARNING: ",
            Fore.RED,
            "Continuous mode is not recommended. It is potentially dangerous and may cause your AI to run forever or carry out actions you would not usually authorise. Use at your own risk.")
        cfg.set_continuous_mode(True)

    if args.speak:
        print_to_console("Speak Mode: ", Fore.GREEN, "ENABLED")
        cfg.set_speak_mode(True)

    if args.gpt3only:
        print_to_console("GPT3.5 Only Mode: ", Fore.GREEN, "ENABLED")
        cfg.set_smart_llm_model(cfg.fast_llm_model)

    if args.debug:
        print_to_console("Debug Mode: ", Fore.GREEN, "ENABLED")
        cfg.set_debug_mode(True)


# TODO: fill in llm values here

cfg = Config()
parse_arguments()
ai_name = ""
prompt = construct_prompt()
# print(prompt)
# Initialize variables
full_message_history = []
result = None
next_action_count = 0
# Make a constant:
user_input = "Determine which next command to use, and respond using the format specified above:"

# Initialize memory and make sure it is empty.
# this is particularly important for indexing and referencing pinecone memory
memory = get_memory(cfg, init=True)
print('Using memory of type: ' + memory.__class__.__name__)

# Interaction Loop
while True:
    # Send message to AI, get response
    with Spinner("Thinking... "):
        assistant_reply = chat.chat_with_ai(
            prompt,
            user_input,
            full_message_history,
            memory,
            cfg.fast_token_limit, cfg.debug) # TODO: This hardcodes the model to use GPT3.5. Make this an argument

    # Print Assistant thoughts
    print_assistant_thoughts(assistant_reply)

    # Get command name and arguments
    try:
        command_name, arguments = cmd.get_command(assistant_reply)
    except Exception as e:
        print_to_console("Error: \n", Fore.RED, str(e))

    if not cfg.continuous_mode and next_action_count == 0:
        ### GET USER AUTHORIZATION TO EXECUTE COMMAND ###
        # Get key press: Prompt the user to press enter to continue or escape
        # to exit
        user_input = ""
        print_to_console(
            "NEXT ACTION: ",
            Fore.CYAN,
            f"COMMAND = {Fore.CYAN}{command_name}{Style.RESET_ALL}  ARGUMENTS = {Fore.CYAN}{arguments}{Style.RESET_ALL}")
        print(
            f"Enter 'y' to authorise command, 'y -N' to run N continuous commands, 'n' to exit program, or enter feedback for {ai_name}...",
            flush=True)
        while True:
            console_input = input(Fore.MAGENTA + "Input:" + Style.RESET_ALL)
            if console_input.lower() == "y":
                user_input = "GENERATE NEXT COMMAND JSON"
                break
            elif console_input.lower().startswith("y -"):
                try:
                    next_action_count = abs(int(console_input.split(" ")[1]))
                    user_input = "GENERATE NEXT COMMAND JSON"
                except ValueError:
                    print("Invalid input format. Please enter 'y -n' where n is the number of continuous tasks.")
                    continue
                break
            elif console_input.lower() == "n":
                user_input = "EXIT"
                break
            else:
                user_input = console_input
                command_name = "human_feedback"
                break

        if user_input == "GENERATE NEXT COMMAND JSON":
            print_to_console(
            "-=-=-=-=-=-=-= COMMAND AUTHORISED BY USER -=-=-=-=-=-=-=",
            Fore.MAGENTA,
            "")
        elif user_input == "EXIT":
            print("Exiting...", flush=True)
            break
    else:
        # Print command
        print_to_console(
            "NEXT ACTION: ",
            Fore.CYAN,
            f"COMMAND = {Fore.CYAN}{command_name}{Style.RESET_ALL}  ARGUMENTS = {Fore.CYAN}{arguments}{Style.RESET_ALL}")

    # Execute command
<<<<<<< HEAD
    if command_name is not None and command_name.lower() == "error":
=======
    if command_name.lower().startswith( "error" ):
>>>>>>> 816dc14d
        result = f"Command {command_name} threw the following error: " + arguments
    elif command_name == "human_feedback":
        result = f"Human feedback: {user_input}"
    else:
        result = f"Command {command_name} returned: {cmd.execute_command(command_name, arguments)}"
        if next_action_count > 0:
            next_action_count -= 1

    memory_to_add = f"Assistant Reply: {assistant_reply} " \
                    f"\nResult: {result} " \
                    f"\nHuman Feedback: {user_input} "

    memory.add(memory_to_add)

    # Check if there's a result from the command append it to the message
    # history
    if result is not None:
        full_message_history.append(chat.create_chat_message("system", result))
        print_to_console("SYSTEM: ", Fore.YELLOW, result)
    else:
        full_message_history.append(
            chat.create_chat_message(
                "system", "Unable to execute command"))
        print_to_console("SYSTEM: ", Fore.YELLOW, "Unable to execute command")
<|MERGE_RESOLUTION|>--- conflicted
+++ resolved
@@ -123,7 +123,7 @@
         if ai_name == "":
             ai_name = "Entrepreneur-GPT"
 
-    if not ai_role:        
+    if not ai_role:
         ai_role = input(f"{ai_name} is: ")
         if ai_role == "":
             ai_role = "an AI designed to autonomously develop and run businesses with the sole goal of increasing your net worth."
@@ -140,7 +140,7 @@
             ai_goals.append(ai_goal)
         if len(ai_goals) == 0:
             ai_goals = ["Increase net worth", "Grow Twitter Account", "Develop and manage multiple businesses autonomously"]
-         
+
     # Save variables to yaml file
     config = {"ai_name": ai_name, "ai_role": ai_role, "ai_goals": ai_goals}
     with open(config_file, "w") as file:
@@ -166,22 +166,22 @@
             Fore.GREEN,
             f"Would you like me to return to being {config.ai_name}?",
             speak_text=True)
-        should_continue = input(f"""Continue with the last settings? 
+        should_continue = input(f"""Continue with the last settings?
 Name:  {config.ai_name}
 Role:  {config.ai_role}
-Goals: {config.ai_goals}  
+Goals: {config.ai_goals}
 Continue (y/n): """)
         if should_continue.lower() == "n":
             config = AIConfig()
 
-    if not config.ai_name:         
+    if not config.ai_name:
         config = prompt_user()
         config.save()
 
     # Get rid of this global:
     global ai_name
     ai_name = config.ai_name
-    
+
     full_prompt = config.construct_full_prompt()
     return full_prompt
 
@@ -242,7 +242,7 @@
     global cfg
     cfg.set_continuous_mode(False)
     cfg.set_speak_mode(False)
-    
+
     parser = argparse.ArgumentParser(description='Process arguments.')
     parser.add_argument('--continuous', action='store_true', help='Enable Continuous Mode')
     parser.add_argument('--speak', action='store_true', help='Enable Speak Mode')
@@ -359,11 +359,7 @@
             f"COMMAND = {Fore.CYAN}{command_name}{Style.RESET_ALL}  ARGUMENTS = {Fore.CYAN}{arguments}{Style.RESET_ALL}")
 
     # Execute command
-<<<<<<< HEAD
-    if command_name is not None and command_name.lower() == "error":
-=======
-    if command_name.lower().startswith( "error" ):
->>>>>>> 816dc14d
+    if command_name is not None and command_name.lower().startswith( "error" ):
         result = f"Command {command_name} threw the following error: " + arguments
     elif command_name == "human_feedback":
         result = f"Human feedback: {user_input}"

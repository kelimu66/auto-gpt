<<<<<<< HEAD
import json
import random
from typing import List
import commands as cmd
import utils
from memory import get_memory, get_supported_memory_backends
import data
import chat
from colorama import Fore, Style
from spinner import Spinner
import time
import speak
from config import Config
from json_parser import fix_and_parse_json
from ai_config import AIConfig
import traceback
import yaml
import argparse
from logger import logger
import logging
import tools
=======
from colorama import Style, init
>>>>>>> 1b3f82e7

# Initialize colorama
init(autoreset=True)

<<<<<<< HEAD
def check_openai_api_key():
    """Check if the OpenAI API key is set in config.py or as an environment variable."""
    if not cfg.openai_api_key:
        print(
            Fore.RED +
            "Please set your OpenAI API key in config.py or as an environment variable."
        )
        print("You can get your key from https://beta.openai.com/account/api-keys")
        exit(1)

def attempt_to_fix_json_by_finding_outermost_brackets(json_string):
    if cfg.speak_mode and cfg.debug_mode:
      speak.say_text("I have received an invalid JSON response from the OpenAI API. Trying to fix it now.")
    logger.typewriter_log("Attempting to fix JSON by finding outermost brackets\n")

    try:
        # Use regex to search for JSON objects
        import regex
        json_pattern = regex.compile(r"\{(?:[^{}]|(?R))*\}")
        json_match = json_pattern.search(json_string)

        if json_match:
            # Extract the valid JSON object from the string
            json_string = json_match.group(0)
            logger.typewriter_log(title="Apparently json was fixed.", title_color=Fore.GREEN)
            if cfg.speak_mode and cfg.debug_mode:
               speak.say_text("Apparently json was fixed.")
        else:
            raise ValueError("No valid JSON object found")

    except (json.JSONDecodeError, ValueError) as e:
        if cfg.speak_mode:
            speak.say_text("Didn't work. I will have to ignore this response then.")
        logger.error("Error: Invalid JSON, setting it to empty JSON now.\n")
        json_string = {}

    return json_string

def print_assistant_thoughts(assistant_reply):
    """Prints the assistant's thoughts to the console"""
    global ai_name
    global cfg
    try:
        try:
            # Parse and print Assistant response
            assistant_reply_json = fix_and_parse_json(assistant_reply)
        except json.JSONDecodeError as e:
            logger.error("Error: Invalid JSON in assistant thoughts\n", assistant_reply)
            assistant_reply_json = attempt_to_fix_json_by_finding_outermost_brackets(assistant_reply)
            assistant_reply_json = fix_and_parse_json(assistant_reply_json)

        # Check if assistant_reply_json is a string and attempt to parse it into a JSON object
        if isinstance(assistant_reply_json, str):
            try:
                assistant_reply_json = json.loads(assistant_reply_json)
            except json.JSONDecodeError as e:
                logger.error("Error: Invalid JSON\n", assistant_reply)
                assistant_reply_json = attempt_to_fix_json_by_finding_outermost_brackets(assistant_reply_json)

        assistant_thoughts_reasoning = None
        assistant_thoughts_plan = None
        assistant_thoughts_speak = None
        assistant_thoughts_criticism = None
        assistant_thoughts = assistant_reply_json.get("thoughts", {})
        assistant_thoughts_text = assistant_thoughts.get("text")

        if assistant_thoughts:
            assistant_thoughts_reasoning = assistant_thoughts.get("reasoning")
            assistant_thoughts_plan = assistant_thoughts.get("plan")
            assistant_thoughts_criticism = assistant_thoughts.get("criticism")
            assistant_thoughts_speak = assistant_thoughts.get("speak")

        logger.typewriter_log(f"{ai_name.upper()} THOUGHTS:", Fore.YELLOW, assistant_thoughts_text)
        logger.typewriter_log("REASONING:", Fore.YELLOW, assistant_thoughts_reasoning)

        if assistant_thoughts_plan:
            logger.typewriter_log("PLAN:", Fore.YELLOW, "")
            # If it's a list, join it into a string
            if isinstance(assistant_thoughts_plan, list):
                assistant_thoughts_plan = "\n".join(assistant_thoughts_plan)
            elif isinstance(assistant_thoughts_plan, dict):
                assistant_thoughts_plan = str(assistant_thoughts_plan)

            # Split the input_string using the newline character and dashes
            lines = assistant_thoughts_plan.split('\n')
            for line in lines:
                line = line.lstrip("- ")
                logger.typewriter_log("- ", Fore.GREEN, line.strip())

        logger.typewriter_log("CRITICISM:", Fore.YELLOW, assistant_thoughts_criticism)
        # Speak the assistant's thoughts
        if cfg.speak_mode and assistant_thoughts_speak:
            speak.say_text(assistant_thoughts_speak)

        return assistant_reply_json
    except json.decoder.JSONDecodeError as e:
        logger.error("Error: Invalid JSON\n", assistant_reply)
        if cfg.speak_mode:
            speak.say_text("I have received an invalid JSON response from the OpenAI API. I cannot ignore this response.")

    # All other errors, return "Error: + error message"
    except Exception as e:
        call_stack = traceback.format_exc()
        logger.error("Error: \n", call_stack)


def load_variables(config_file="config.yaml"):
    """Load variables from yaml file if it exists, otherwise prompt the user for input"""
    try:
        with open(config_file) as file:
            config = yaml.load(file, Loader=yaml.FullLoader)
        ai_name = config.get("ai_name")
        ai_role = config.get("ai_role")
        ai_goals = config.get("ai_goals")
    except FileNotFoundError:
        ai_name = ""
        ai_role = ""
        ai_goals = []

    # Prompt the user for input if config file is missing or empty values
    if not ai_name:
        ai_name = utils.clean_input("Name your AI: ")
        if ai_name == "":
            ai_name = "Entrepreneur-GPT"

    if not ai_role:
        ai_role = utils.clean_input(f"{ai_name} is: ")
        if ai_role == "":
            ai_role = "an AI designed to autonomously develop and run businesses with the sole goal of increasing your net worth."

    if not ai_goals:
        print("Enter up to 5 goals for your AI: ")
        print("For example: \nIncrease net worth, Grow Twitter Account, Develop and manage multiple businesses autonomously'")
        print("Enter nothing to load defaults, enter nothing when finished.")
        ai_goals = []
        for i in range(5):
            ai_goal = utils.clean_input(f"Goal {i+1}: ")
            if ai_goal == "":
                break
            ai_goals.append(ai_goal)
        if len(ai_goals) == 0:
            ai_goals = ["Increase net worth", "Grow Twitter Account", "Develop and manage multiple businesses autonomously"]

    # Save variables to yaml file
    config = {"ai_name": ai_name, "ai_role": ai_role, "ai_goals": ai_goals}
    with open(config_file, "w") as file:
        documents = yaml.dump(config, file)

    prompt = data.load_prompt(cfg.tools)
    prompt_start = """Your decisions must always be made independently without seeking user assistance. Play to your strengths as a LLM and pursue simple strategies with no legal complications."""

    # Construct full prompt
    full_prompt = f"You are {ai_name}, {ai_role}\n{prompt_start}\n\nGOALS:\n\n"
    for i, goal in enumerate(ai_goals):
        full_prompt += f"{i+1}. {goal}\n"

    full_prompt += f"\n\n{prompt}"
    return full_prompt


def construct_prompt(requested_tools: List[tools.Tool]):
    """Construct the prompt for the AI to respond to"""
    config = AIConfig.load()
    if config.ai_name:
        logger.typewriter_log(
            f"Welcome back! ",
            Fore.GREEN,
            f"Would you like me to return to being {config.ai_name}?",
            speak_text=True)
        should_continue = utils.clean_input(f"""Continue with the last settings?
Name:  {config.ai_name}
Role:  {config.ai_role}
Goals: {config.ai_goals}
Continue (y/n): """)
        if should_continue.lower() == "n":
            config = AIConfig()

    if not config.ai_name:
        config = prompt_user()
        config.save()

    # Get rid of this global:
    global ai_name
    ai_name = config.ai_name

    full_prompt = config.construct_full_prompt(requested_tools)
    return full_prompt


def prompt_user():
    """Prompt the user for input"""
    ai_name = ""
    # Construct the prompt
    logger.typewriter_log(
        "Welcome to Auto-GPT! ",
        Fore.GREEN,
        "Enter the name of your AI and its role below. Entering nothing will load defaults.",
        speak_text=True)

    # Get AI Name from User
    logger.typewriter_log(
        "Name your AI: ",
        Fore.GREEN,
        "For example, 'Entrepreneur-GPT'")
    ai_name = utils.clean_input("AI Name: ")
    if ai_name == "":
        ai_name = "Entrepreneur-GPT"

    logger.typewriter_log(
        f"{ai_name} here!",
        Fore.LIGHTBLUE_EX,
        "I am at your service.",
        speak_text=True)

    # Get AI Role from User
    logger.typewriter_log(
        "Describe your AI's role: ",
        Fore.GREEN,
        "For example, 'an AI designed to autonomously develop and run businesses with the sole goal of increasing your net worth.'")
    ai_role = utils.clean_input(f"{ai_name} is: ")
    if ai_role == "":
        ai_role = "an AI designed to autonomously develop and run businesses with the sole goal of increasing your net worth."

    # Enter up to 5 goals for the AI
    logger.typewriter_log(
        "Enter up to 5 goals for your AI: ",
        Fore.GREEN,
        "For example: \nIncrease net worth, Grow Twitter Account, Develop and manage multiple businesses autonomously'")
    print("Enter nothing to load defaults, enter nothing when finished.", flush=True)
    ai_goals = []
    for i in range(5):
        ai_goal = utils.clean_input(f"{Fore.LIGHTBLUE_EX}Goal{Style.RESET_ALL} {i+1}: ")
        if ai_goal == "":
            break
        ai_goals.append(ai_goal)
    if len(ai_goals) == 0:
        ai_goals = ["Increase net worth", "Grow Twitter Account",
                    "Develop and manage multiple businesses autonomously"]

    config = AIConfig(ai_name, ai_role, ai_goals)
    return config

def parse_arguments():
    """Parses the arguments passed to the script"""
    global cfg
    cfg.set_debug_mode(False)
    cfg.set_continuous_mode(False)
    cfg.set_speak_mode(False)

    parser = argparse.ArgumentParser(description='Process arguments.')
    parser.add_argument('--continuous', action='store_true', help='Enable Continuous Mode')
    parser.add_argument('--speak', action='store_true', help='Enable Speak Mode')
    parser.add_argument('--debug', action='store_true', help='Enable Debug Mode')
    parser.add_argument('--gpt3only', action='store_true', help='Enable GPT3.5 Only Mode')
    parser.add_argument('--gpt4only', action='store_true', help='Enable GPT4 Only Mode')
    parser.add_argument('--use-memory', '-m', dest="memory_type", help='Defines which Memory backend to use')
    args = parser.parse_args()

    if args.debug:
        logger.typewriter_log("Debug Mode: ", Fore.GREEN, "ENABLED")
        cfg.set_debug_mode(True)

    if args.continuous:
        logger.typewriter_log("Continuous Mode: ", Fore.RED, "ENABLED")
        logger.typewriter_log(
            "WARNING: ",
            Fore.RED,
            "Continuous mode is not recommended. It is potentially dangerous and may cause your AI to run forever or carry out actions you would not usually authorise. Use at your own risk.")
        cfg.set_continuous_mode(True)

    if args.speak:
        logger.typewriter_log("Speak Mode: ", Fore.GREEN, "ENABLED")
        cfg.set_speak_mode(True)

    if args.gpt3only:
        logger.typewriter_log("GPT3.5 Only Mode: ", Fore.GREEN, "ENABLED")
        cfg.set_smart_llm_model(cfg.fast_llm_model)

    if args.gpt4only:
        logger.typewriter_log("GPT4 Only Mode: ", Fore.GREEN, "ENABLED")
        cfg.set_fast_llm_model(cfg.smart_llm_model)

    if args.debug:
        logger.typewriter_log("Debug Mode: ", Fore.GREEN, "ENABLED")
        cfg.set_debug_mode(True)

    if args.memory_type:
        supported_memory = get_supported_memory_backends()
        chosen = args.memory_type
        if not chosen in supported_memory:
            logger.typewriter_log("ONLY THE FOLLOWING MEMORY BACKENDS ARE SUPPORTED: ", Fore.RED, f'{supported_memory}')
            logger.typewriter_log(f"Defaulting to: ", Fore.YELLOW, cfg.memory_backend)
        else:
            cfg.memory_backend = chosen


# TODO: fill in llm values here
check_openai_api_key()
parse_arguments()
logger.set_level(logging.DEBUG if cfg.debug_mode else logging.INFO)
ai_name = ""
prompt = construct_prompt(cfg.tools)
# print(prompt)
# Initialize variables
full_message_history = []
result = None
next_action_count = 0
# Make a constant:
user_input = "Determine which next command to use, and respond using the format specified above:"

# Initialize memory and make sure it is empty.
# this is particularly important for indexing and referencing pinecone memory
memory = get_memory(cfg, init=True)
print('Using memory of type: ' + memory.__class__.__name__)

# Interaction Loop
while True:
    # Send message to AI, get response
    with Spinner("Thinking... "):
        assistant_reply = chat.chat_with_ai(
            prompt,
            user_input,
            full_message_history,
            memory,
            cfg.fast_token_limit) # TODO: This hardcodes the model to use GPT3.5. Make this an argument

    # Print Assistant thoughts
    print_assistant_thoughts(assistant_reply)

    # Get command name and arguments
    try:
        command_name, arguments = cmd.get_command(attempt_to_fix_json_by_finding_outermost_brackets(assistant_reply))
        if cfg.speak_mode:
            speak.say_text(f"I want to execute {command_name}")
    except Exception as e:
        logger.error("Error: \n", str(e))

    if not cfg.continuous_mode and next_action_count == 0:
        ### GET USER AUTHORIZATION TO EXECUTE COMMAND ###
        # Get key press: Prompt the user to press enter to continue or escape
        # to exit
        user_input = ""
        logger.typewriter_log(
            "NEXT ACTION: ",
            Fore.CYAN,
            f"COMMAND = {Fore.CYAN}{command_name}{Style.RESET_ALL}  ARGUMENTS = {Fore.CYAN}{arguments}{Style.RESET_ALL}")
        print(
            f"Enter 'y' to authorise command, 'y -N' to run N continuous commands, 'n' to exit program, or enter feedback for {ai_name}...",
            flush=True)
        while True:
            console_input = utils.clean_input(Fore.MAGENTA + "Input:" + Style.RESET_ALL)
            if console_input.lower().rstrip() == "y":
                user_input = "GENERATE NEXT COMMAND JSON"
                break
            elif console_input.lower().startswith("y -"):
                try:
                    next_action_count = abs(int(console_input.split(" ")[1]))
                    user_input = "GENERATE NEXT COMMAND JSON"
                except ValueError:
                    print("Invalid input format. Please enter 'y -n' where n is the number of continuous tasks.")
                    continue
                break
            elif console_input.lower() == "n":
                user_input = "EXIT"
                break
            else:
                user_input = console_input
                command_name = "human_feedback"
                break

        if user_input == "GENERATE NEXT COMMAND JSON":
            logger.typewriter_log(
            "-=-=-=-=-=-=-= COMMAND AUTHORISED BY USER -=-=-=-=-=-=-=",
            Fore.MAGENTA,
            "")
        elif user_input == "EXIT":
            print("Exiting...", flush=True)
            break
    else:
        # Print command
        logger.typewriter_log(
            "NEXT ACTION: ",
            Fore.CYAN,
            f"COMMAND = {Fore.CYAN}{command_name}{Style.RESET_ALL}  ARGUMENTS = {Fore.CYAN}{arguments}{Style.RESET_ALL}")

    # Execute command
    if command_name is not None and command_name.lower().startswith( "error" ):
        result = f"Command {command_name} threw the following error: " + arguments
    elif command_name == "human_feedback":
        result = f"Human feedback: {user_input}"
    else:
        result = f"Command {command_name} returned: {cmd.execute_command(command_name, arguments)}"
        if next_action_count > 0:
            next_action_count -= 1

    memory_to_add = f"Assistant Reply: {assistant_reply} " \
                    f"\nResult: {result} " \
                    f"\nHuman Feedback: {user_input} "

    memory.add(memory_to_add)

    # Check if there's a result from the command append it to the message
    # history
    if result is not None:
        full_message_history.append(chat.create_chat_message("system", result))
        logger.typewriter_log("SYSTEM: ", Fore.YELLOW, result)
    else:
        full_message_history.append(
            chat.create_chat_message(
                "system", "Unable to execute command"))
        logger.typewriter_log("SYSTEM: ", Fore.YELLOW, "Unable to execute command")
=======
# Use the bold ANSI style
print(
    f"""{Style.BRIGHT}Please run:
python -m autogpt
"""
)
>>>>>>> 1b3f82e7
<|MERGE_RESOLUTION|>--- conflicted
+++ resolved
@@ -1,449 +1,11 @@
-<<<<<<< HEAD
-import json
-import random
-from typing import List
-import commands as cmd
-import utils
-from memory import get_memory, get_supported_memory_backends
-import data
-import chat
-from colorama import Fore, Style
-from spinner import Spinner
-import time
-import speak
-from config import Config
-from json_parser import fix_and_parse_json
-from ai_config import AIConfig
-import traceback
-import yaml
-import argparse
-from logger import logger
-import logging
-import tools
-=======
 from colorama import Style, init
->>>>>>> 1b3f82e7
 
 # Initialize colorama
 init(autoreset=True)
 
-<<<<<<< HEAD
-def check_openai_api_key():
-    """Check if the OpenAI API key is set in config.py or as an environment variable."""
-    if not cfg.openai_api_key:
-        print(
-            Fore.RED +
-            "Please set your OpenAI API key in config.py or as an environment variable."
-        )
-        print("You can get your key from https://beta.openai.com/account/api-keys")
-        exit(1)
-
-def attempt_to_fix_json_by_finding_outermost_brackets(json_string):
-    if cfg.speak_mode and cfg.debug_mode:
-      speak.say_text("I have received an invalid JSON response from the OpenAI API. Trying to fix it now.")
-    logger.typewriter_log("Attempting to fix JSON by finding outermost brackets\n")
-
-    try:
-        # Use regex to search for JSON objects
-        import regex
-        json_pattern = regex.compile(r"\{(?:[^{}]|(?R))*\}")
-        json_match = json_pattern.search(json_string)
-
-        if json_match:
-            # Extract the valid JSON object from the string
-            json_string = json_match.group(0)
-            logger.typewriter_log(title="Apparently json was fixed.", title_color=Fore.GREEN)
-            if cfg.speak_mode and cfg.debug_mode:
-               speak.say_text("Apparently json was fixed.")
-        else:
-            raise ValueError("No valid JSON object found")
-
-    except (json.JSONDecodeError, ValueError) as e:
-        if cfg.speak_mode:
-            speak.say_text("Didn't work. I will have to ignore this response then.")
-        logger.error("Error: Invalid JSON, setting it to empty JSON now.\n")
-        json_string = {}
-
-    return json_string
-
-def print_assistant_thoughts(assistant_reply):
-    """Prints the assistant's thoughts to the console"""
-    global ai_name
-    global cfg
-    try:
-        try:
-            # Parse and print Assistant response
-            assistant_reply_json = fix_and_parse_json(assistant_reply)
-        except json.JSONDecodeError as e:
-            logger.error("Error: Invalid JSON in assistant thoughts\n", assistant_reply)
-            assistant_reply_json = attempt_to_fix_json_by_finding_outermost_brackets(assistant_reply)
-            assistant_reply_json = fix_and_parse_json(assistant_reply_json)
-
-        # Check if assistant_reply_json is a string and attempt to parse it into a JSON object
-        if isinstance(assistant_reply_json, str):
-            try:
-                assistant_reply_json = json.loads(assistant_reply_json)
-            except json.JSONDecodeError as e:
-                logger.error("Error: Invalid JSON\n", assistant_reply)
-                assistant_reply_json = attempt_to_fix_json_by_finding_outermost_brackets(assistant_reply_json)
-
-        assistant_thoughts_reasoning = None
-        assistant_thoughts_plan = None
-        assistant_thoughts_speak = None
-        assistant_thoughts_criticism = None
-        assistant_thoughts = assistant_reply_json.get("thoughts", {})
-        assistant_thoughts_text = assistant_thoughts.get("text")
-
-        if assistant_thoughts:
-            assistant_thoughts_reasoning = assistant_thoughts.get("reasoning")
-            assistant_thoughts_plan = assistant_thoughts.get("plan")
-            assistant_thoughts_criticism = assistant_thoughts.get("criticism")
-            assistant_thoughts_speak = assistant_thoughts.get("speak")
-
-        logger.typewriter_log(f"{ai_name.upper()} THOUGHTS:", Fore.YELLOW, assistant_thoughts_text)
-        logger.typewriter_log("REASONING:", Fore.YELLOW, assistant_thoughts_reasoning)
-
-        if assistant_thoughts_plan:
-            logger.typewriter_log("PLAN:", Fore.YELLOW, "")
-            # If it's a list, join it into a string
-            if isinstance(assistant_thoughts_plan, list):
-                assistant_thoughts_plan = "\n".join(assistant_thoughts_plan)
-            elif isinstance(assistant_thoughts_plan, dict):
-                assistant_thoughts_plan = str(assistant_thoughts_plan)
-
-            # Split the input_string using the newline character and dashes
-            lines = assistant_thoughts_plan.split('\n')
-            for line in lines:
-                line = line.lstrip("- ")
-                logger.typewriter_log("- ", Fore.GREEN, line.strip())
-
-        logger.typewriter_log("CRITICISM:", Fore.YELLOW, assistant_thoughts_criticism)
-        # Speak the assistant's thoughts
-        if cfg.speak_mode and assistant_thoughts_speak:
-            speak.say_text(assistant_thoughts_speak)
-
-        return assistant_reply_json
-    except json.decoder.JSONDecodeError as e:
-        logger.error("Error: Invalid JSON\n", assistant_reply)
-        if cfg.speak_mode:
-            speak.say_text("I have received an invalid JSON response from the OpenAI API. I cannot ignore this response.")
-
-    # All other errors, return "Error: + error message"
-    except Exception as e:
-        call_stack = traceback.format_exc()
-        logger.error("Error: \n", call_stack)
-
-
-def load_variables(config_file="config.yaml"):
-    """Load variables from yaml file if it exists, otherwise prompt the user for input"""
-    try:
-        with open(config_file) as file:
-            config = yaml.load(file, Loader=yaml.FullLoader)
-        ai_name = config.get("ai_name")
-        ai_role = config.get("ai_role")
-        ai_goals = config.get("ai_goals")
-    except FileNotFoundError:
-        ai_name = ""
-        ai_role = ""
-        ai_goals = []
-
-    # Prompt the user for input if config file is missing or empty values
-    if not ai_name:
-        ai_name = utils.clean_input("Name your AI: ")
-        if ai_name == "":
-            ai_name = "Entrepreneur-GPT"
-
-    if not ai_role:
-        ai_role = utils.clean_input(f"{ai_name} is: ")
-        if ai_role == "":
-            ai_role = "an AI designed to autonomously develop and run businesses with the sole goal of increasing your net worth."
-
-    if not ai_goals:
-        print("Enter up to 5 goals for your AI: ")
-        print("For example: \nIncrease net worth, Grow Twitter Account, Develop and manage multiple businesses autonomously'")
-        print("Enter nothing to load defaults, enter nothing when finished.")
-        ai_goals = []
-        for i in range(5):
-            ai_goal = utils.clean_input(f"Goal {i+1}: ")
-            if ai_goal == "":
-                break
-            ai_goals.append(ai_goal)
-        if len(ai_goals) == 0:
-            ai_goals = ["Increase net worth", "Grow Twitter Account", "Develop and manage multiple businesses autonomously"]
-
-    # Save variables to yaml file
-    config = {"ai_name": ai_name, "ai_role": ai_role, "ai_goals": ai_goals}
-    with open(config_file, "w") as file:
-        documents = yaml.dump(config, file)
-
-    prompt = data.load_prompt(cfg.tools)
-    prompt_start = """Your decisions must always be made independently without seeking user assistance. Play to your strengths as a LLM and pursue simple strategies with no legal complications."""
-
-    # Construct full prompt
-    full_prompt = f"You are {ai_name}, {ai_role}\n{prompt_start}\n\nGOALS:\n\n"
-    for i, goal in enumerate(ai_goals):
-        full_prompt += f"{i+1}. {goal}\n"
-
-    full_prompt += f"\n\n{prompt}"
-    return full_prompt
-
-
-def construct_prompt(requested_tools: List[tools.Tool]):
-    """Construct the prompt for the AI to respond to"""
-    config = AIConfig.load()
-    if config.ai_name:
-        logger.typewriter_log(
-            f"Welcome back! ",
-            Fore.GREEN,
-            f"Would you like me to return to being {config.ai_name}?",
-            speak_text=True)
-        should_continue = utils.clean_input(f"""Continue with the last settings?
-Name:  {config.ai_name}
-Role:  {config.ai_role}
-Goals: {config.ai_goals}
-Continue (y/n): """)
-        if should_continue.lower() == "n":
-            config = AIConfig()
-
-    if not config.ai_name:
-        config = prompt_user()
-        config.save()
-
-    # Get rid of this global:
-    global ai_name
-    ai_name = config.ai_name
-
-    full_prompt = config.construct_full_prompt(requested_tools)
-    return full_prompt
-
-
-def prompt_user():
-    """Prompt the user for input"""
-    ai_name = ""
-    # Construct the prompt
-    logger.typewriter_log(
-        "Welcome to Auto-GPT! ",
-        Fore.GREEN,
-        "Enter the name of your AI and its role below. Entering nothing will load defaults.",
-        speak_text=True)
-
-    # Get AI Name from User
-    logger.typewriter_log(
-        "Name your AI: ",
-        Fore.GREEN,
-        "For example, 'Entrepreneur-GPT'")
-    ai_name = utils.clean_input("AI Name: ")
-    if ai_name == "":
-        ai_name = "Entrepreneur-GPT"
-
-    logger.typewriter_log(
-        f"{ai_name} here!",
-        Fore.LIGHTBLUE_EX,
-        "I am at your service.",
-        speak_text=True)
-
-    # Get AI Role from User
-    logger.typewriter_log(
-        "Describe your AI's role: ",
-        Fore.GREEN,
-        "For example, 'an AI designed to autonomously develop and run businesses with the sole goal of increasing your net worth.'")
-    ai_role = utils.clean_input(f"{ai_name} is: ")
-    if ai_role == "":
-        ai_role = "an AI designed to autonomously develop and run businesses with the sole goal of increasing your net worth."
-
-    # Enter up to 5 goals for the AI
-    logger.typewriter_log(
-        "Enter up to 5 goals for your AI: ",
-        Fore.GREEN,
-        "For example: \nIncrease net worth, Grow Twitter Account, Develop and manage multiple businesses autonomously'")
-    print("Enter nothing to load defaults, enter nothing when finished.", flush=True)
-    ai_goals = []
-    for i in range(5):
-        ai_goal = utils.clean_input(f"{Fore.LIGHTBLUE_EX}Goal{Style.RESET_ALL} {i+1}: ")
-        if ai_goal == "":
-            break
-        ai_goals.append(ai_goal)
-    if len(ai_goals) == 0:
-        ai_goals = ["Increase net worth", "Grow Twitter Account",
-                    "Develop and manage multiple businesses autonomously"]
-
-    config = AIConfig(ai_name, ai_role, ai_goals)
-    return config
-
-def parse_arguments():
-    """Parses the arguments passed to the script"""
-    global cfg
-    cfg.set_debug_mode(False)
-    cfg.set_continuous_mode(False)
-    cfg.set_speak_mode(False)
-
-    parser = argparse.ArgumentParser(description='Process arguments.')
-    parser.add_argument('--continuous', action='store_true', help='Enable Continuous Mode')
-    parser.add_argument('--speak', action='store_true', help='Enable Speak Mode')
-    parser.add_argument('--debug', action='store_true', help='Enable Debug Mode')
-    parser.add_argument('--gpt3only', action='store_true', help='Enable GPT3.5 Only Mode')
-    parser.add_argument('--gpt4only', action='store_true', help='Enable GPT4 Only Mode')
-    parser.add_argument('--use-memory', '-m', dest="memory_type", help='Defines which Memory backend to use')
-    args = parser.parse_args()
-
-    if args.debug:
-        logger.typewriter_log("Debug Mode: ", Fore.GREEN, "ENABLED")
-        cfg.set_debug_mode(True)
-
-    if args.continuous:
-        logger.typewriter_log("Continuous Mode: ", Fore.RED, "ENABLED")
-        logger.typewriter_log(
-            "WARNING: ",
-            Fore.RED,
-            "Continuous mode is not recommended. It is potentially dangerous and may cause your AI to run forever or carry out actions you would not usually authorise. Use at your own risk.")
-        cfg.set_continuous_mode(True)
-
-    if args.speak:
-        logger.typewriter_log("Speak Mode: ", Fore.GREEN, "ENABLED")
-        cfg.set_speak_mode(True)
-
-    if args.gpt3only:
-        logger.typewriter_log("GPT3.5 Only Mode: ", Fore.GREEN, "ENABLED")
-        cfg.set_smart_llm_model(cfg.fast_llm_model)
-
-    if args.gpt4only:
-        logger.typewriter_log("GPT4 Only Mode: ", Fore.GREEN, "ENABLED")
-        cfg.set_fast_llm_model(cfg.smart_llm_model)
-
-    if args.debug:
-        logger.typewriter_log("Debug Mode: ", Fore.GREEN, "ENABLED")
-        cfg.set_debug_mode(True)
-
-    if args.memory_type:
-        supported_memory = get_supported_memory_backends()
-        chosen = args.memory_type
-        if not chosen in supported_memory:
-            logger.typewriter_log("ONLY THE FOLLOWING MEMORY BACKENDS ARE SUPPORTED: ", Fore.RED, f'{supported_memory}')
-            logger.typewriter_log(f"Defaulting to: ", Fore.YELLOW, cfg.memory_backend)
-        else:
-            cfg.memory_backend = chosen
-
-
-# TODO: fill in llm values here
-check_openai_api_key()
-parse_arguments()
-logger.set_level(logging.DEBUG if cfg.debug_mode else logging.INFO)
-ai_name = ""
-prompt = construct_prompt(cfg.tools)
-# print(prompt)
-# Initialize variables
-full_message_history = []
-result = None
-next_action_count = 0
-# Make a constant:
-user_input = "Determine which next command to use, and respond using the format specified above:"
-
-# Initialize memory and make sure it is empty.
-# this is particularly important for indexing and referencing pinecone memory
-memory = get_memory(cfg, init=True)
-print('Using memory of type: ' + memory.__class__.__name__)
-
-# Interaction Loop
-while True:
-    # Send message to AI, get response
-    with Spinner("Thinking... "):
-        assistant_reply = chat.chat_with_ai(
-            prompt,
-            user_input,
-            full_message_history,
-            memory,
-            cfg.fast_token_limit) # TODO: This hardcodes the model to use GPT3.5. Make this an argument
-
-    # Print Assistant thoughts
-    print_assistant_thoughts(assistant_reply)
-
-    # Get command name and arguments
-    try:
-        command_name, arguments = cmd.get_command(attempt_to_fix_json_by_finding_outermost_brackets(assistant_reply))
-        if cfg.speak_mode:
-            speak.say_text(f"I want to execute {command_name}")
-    except Exception as e:
-        logger.error("Error: \n", str(e))
-
-    if not cfg.continuous_mode and next_action_count == 0:
-        ### GET USER AUTHORIZATION TO EXECUTE COMMAND ###
-        # Get key press: Prompt the user to press enter to continue or escape
-        # to exit
-        user_input = ""
-        logger.typewriter_log(
-            "NEXT ACTION: ",
-            Fore.CYAN,
-            f"COMMAND = {Fore.CYAN}{command_name}{Style.RESET_ALL}  ARGUMENTS = {Fore.CYAN}{arguments}{Style.RESET_ALL}")
-        print(
-            f"Enter 'y' to authorise command, 'y -N' to run N continuous commands, 'n' to exit program, or enter feedback for {ai_name}...",
-            flush=True)
-        while True:
-            console_input = utils.clean_input(Fore.MAGENTA + "Input:" + Style.RESET_ALL)
-            if console_input.lower().rstrip() == "y":
-                user_input = "GENERATE NEXT COMMAND JSON"
-                break
-            elif console_input.lower().startswith("y -"):
-                try:
-                    next_action_count = abs(int(console_input.split(" ")[1]))
-                    user_input = "GENERATE NEXT COMMAND JSON"
-                except ValueError:
-                    print("Invalid input format. Please enter 'y -n' where n is the number of continuous tasks.")
-                    continue
-                break
-            elif console_input.lower() == "n":
-                user_input = "EXIT"
-                break
-            else:
-                user_input = console_input
-                command_name = "human_feedback"
-                break
-
-        if user_input == "GENERATE NEXT COMMAND JSON":
-            logger.typewriter_log(
-            "-=-=-=-=-=-=-= COMMAND AUTHORISED BY USER -=-=-=-=-=-=-=",
-            Fore.MAGENTA,
-            "")
-        elif user_input == "EXIT":
-            print("Exiting...", flush=True)
-            break
-    else:
-        # Print command
-        logger.typewriter_log(
-            "NEXT ACTION: ",
-            Fore.CYAN,
-            f"COMMAND = {Fore.CYAN}{command_name}{Style.RESET_ALL}  ARGUMENTS = {Fore.CYAN}{arguments}{Style.RESET_ALL}")
-
-    # Execute command
-    if command_name is not None and command_name.lower().startswith( "error" ):
-        result = f"Command {command_name} threw the following error: " + arguments
-    elif command_name == "human_feedback":
-        result = f"Human feedback: {user_input}"
-    else:
-        result = f"Command {command_name} returned: {cmd.execute_command(command_name, arguments)}"
-        if next_action_count > 0:
-            next_action_count -= 1
-
-    memory_to_add = f"Assistant Reply: {assistant_reply} " \
-                    f"\nResult: {result} " \
-                    f"\nHuman Feedback: {user_input} "
-
-    memory.add(memory_to_add)
-
-    # Check if there's a result from the command append it to the message
-    # history
-    if result is not None:
-        full_message_history.append(chat.create_chat_message("system", result))
-        logger.typewriter_log("SYSTEM: ", Fore.YELLOW, result)
-    else:
-        full_message_history.append(
-            chat.create_chat_message(
-                "system", "Unable to execute command"))
-        logger.typewriter_log("SYSTEM: ", Fore.YELLOW, "Unable to execute command")
-=======
 # Use the bold ANSI style
 print(
     f"""{Style.BRIGHT}Please run:
 python -m autogpt
 """
-)
->>>>>>> 1b3f82e7
+)
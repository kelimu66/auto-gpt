import os
from playsound import playsound
import requests
from config import Config
cfg = Config()
import gtts
import threading
from threading import Lock, Semaphore
<<<<<<< HEAD
=======

>>>>>>> d7b74760

# TODO: Nicer names for these ids
voices = ["ErXwobaYiN019PkySvjV", "EXAVITQu4vr4xnSDxMaL"]

tts_headers = {
    "Content-Type": "application/json",
    "xi-api-key": cfg.elevenlabs_api_key
}

mutex_lock = Lock() # Ensure only one sound is played at a time
queue_semaphore = Semaphore(1) # The amount of sounds to queue before blocking the main thread

def eleven_labs_speech(text, voice_index=0):
    """Speak text using elevenlabs.io's API"""
    tts_url = "https://api.elevenlabs.io/v1/text-to-speech/{voice_id}".format(
        voice_id=voices[voice_index])
    formatted_message = {"text": text}
    response = requests.post(
        tts_url, headers=tts_headers, json=formatted_message)

    if response.status_code == 200:
        with mutex_lock:
            with open("speech.mpeg", "wb") as f:
                f.write(response.content)
            playsound("speech.mpeg", True)
            os.remove("speech.mpeg")
        return True
    else:
        print("Request failed with status code:", response.status_code)
        print("Response content:", response.content)
        return False

def gtts_speech(text):
    tts = gtts.gTTS(text)
    with mutex_lock:
        tts.save("speech.mp3")
        playsound("speech.mp3", True)
        os.remove("speech.mp3")

def macos_tts_speech(text):
    os.system(f'say "{text}"')

def say_text(text, voice_index=0):
<<<<<<< HEAD
=======

>>>>>>> d7b74760
    def speak():
        if not cfg.elevenlabs_api_key:
            if cfg.use_mac_os_tts == 'True':
                macos_tts_speech(text)
            else:
                gtts_speech(text)
        else:
            success = eleven_labs_speech(text, voice_index)
            if not success:
                gtts_speech(text)
        
        queue_semaphore.release()

    queue_semaphore.acquire(True)
    thread = threading.Thread(target=speak)
    thread.start()<|MERGE_RESOLUTION|>--- conflicted
+++ resolved
@@ -6,10 +6,6 @@
 import gtts
 import threading
 from threading import Lock, Semaphore
-<<<<<<< HEAD
-=======
-
->>>>>>> d7b74760
 
 # TODO: Nicer names for these ids
 voices = ["ErXwobaYiN019PkySvjV", "EXAVITQu4vr4xnSDxMaL"]
@@ -53,10 +49,7 @@
     os.system(f'say "{text}"')
 
 def say_text(text, voice_index=0):
-<<<<<<< HEAD
-=======
 
->>>>>>> d7b74760
     def speak():
         if not cfg.elevenlabs_api_key:
             if cfg.use_mac_os_tts == 'True':

--- conflicted
+++ resolved
@@ -20,11 +20,7 @@
             sys.stdout.write(next(self.spinner) + " " + self.message + "\r")
             sys.stdout.flush()
             time.sleep(self.delay)
-<<<<<<< HEAD
-            sys.stdout.write('' * (len(self.message) + 2))
-=======
             sys.stdout.write('\r' + ' ' * (len(self.message) + 2) + '\r')
->>>>>>> 7e3ff664
 
     def __enter__(self):
         """Start the spinner"""

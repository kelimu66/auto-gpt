import os
import openai
from dotenv import load_dotenv
# Load environment variables from .env file
load_dotenv()

class Singleton(type):
    """
    Singleton metaclass for ensuring only one instance of a class.
    """

    _instances = {}

    def __call__(cls, *args, **kwargs):
        """Call method for the singleton metaclass."""
        if cls not in cls._instances:
            cls._instances[cls] = super(
                Singleton, cls).__call__(
                *args, **kwargs)
        return cls._instances[cls]


class Config(metaclass=Singleton):
    """
    Configuration class to store the state of bools for different scripts access.
    """

    def __init__(self):
        """Initialize the configuration class."""
        self.continuous_mode = False
        self.speak_mode = False
        # TODO - make these models be self-contained, using langchain, so we can configure them once and call it good 
        self.fast_llm_model = os.getenv("FAST_LLM_MODEL", "gpt-3.5-turbo") 
        self.smart_llm_model = os.getenv("SMART_LLM_MODEL", "gpt-4")
        self.fast_token_limit = int(os.getenv("FAST_TOKEN_LIMIT", 4000))
        self.smart_token_limit = int(os.getenv("SMART_TOKEN_LIMIT", 8000))
        
        self.openai_api_key = os.getenv("OPENAI_API_KEY")
        self.elevenlabs_api_key = os.getenv("ELEVENLABS_API_KEY")
        
        self.google_api_key = os.getenv("GOOGLE_API_KEY")
        self.custom_search_engine_id = os.getenv("CUSTOM_SEARCH_ENGINE_ID")

        # Initialize the OpenAI API client
        openai.api_key = self.openai_api_key

    def set_continuous_mode(self, value: bool):
        """Set the continuous mode value."""
        self.continuous_mode = value

    def set_speak_mode(self, value: bool):
        """Set the speak mode value."""
        self.speak_mode = value

    def set_fast_llm_model(self, value: str):
        """Set the fast LLM model value."""
        self.fast_llm_model = value

    def set_smart_llm_model(self, value: str):
        """Set the smart LLM model value."""
        self.smart_llm_model = value

    def set_fast_token_limit(self, value: int):
        """Set the fast token limit value."""
        self.fast_token_limit = value

    def set_smart_token_limit(self, value: int):
        """Set the smart token limit value."""
        self.smart_token_limit = value

    def set_openai_api_key(self, value: str):
<<<<<<< HEAD
        """Set the OpenAI API key value."""
        self.apiopenai_api_key_key = value
=======
        self.openai_api_key = value
>>>>>>> 4839a0d8
    
    def set_elevenlabs_api_key(self, value: str):
        """Set the ElevenLabs API key value."""
        self.elevenlabs_api_key = value
        
    def set_google_api_key(self, value: str):
        self.google_api_key = value
    
    def set_custom_search_engine_id(self, value: str):
        self.custom_search_engine_id = value<|MERGE_RESOLUTION|>--- conflicted
+++ resolved
@@ -69,19 +69,17 @@
         self.smart_token_limit = value
 
     def set_openai_api_key(self, value: str):
-<<<<<<< HEAD
         """Set the OpenAI API key value."""
-        self.apiopenai_api_key_key = value
-=======
         self.openai_api_key = value
->>>>>>> 4839a0d8
     
     def set_elevenlabs_api_key(self, value: str):
         """Set the ElevenLabs API key value."""
         self.elevenlabs_api_key = value
         
     def set_google_api_key(self, value: str):
+        """Set the Google API key value."""
         self.google_api_key = value
     
     def set_custom_search_engine_id(self, value: str):
+        """Set the custom search engine ID value."""
         self.custom_search_engine_id = value